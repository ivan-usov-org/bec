from __future__ import annotations

from typing import TYPE_CHECKING

import msgpack
from bec_utils import BECMessage, MessageEndpoints, ServiceConfig, bec_logger
from bec_utils.connector import ConnectorBase
from requests import ConnectionError

from .config_handler import ConfigHandler
from .scibec import SciBec, SciBecError
from .scibec_metadata_handler import SciBecMetadataHandler

if TYPE_CHECKING:
    from scihub import SciHub

logger = bec_logger.logger


class SciBecConnector:
    def __init__(self, scihub: SciHub, connector: ConnectorBase) -> None:
        self.scihub = scihub
        self.connector = connector
        self.producer = connector.producer()
        self.scibec = None
        self.scibec_info = {}
        self.connect_to_scibec()
        self.update_session()
        self.config_handler = ConfigHandler(self, connector)

        self._config_request_handler = None
        self._metadata_handler = None
        self._start_config_request_handler()
        self._start_metadata_handler()

    @property
    def config(self):
        """get the current service config"""
        return self.scihub.config

    def get_current_session(self):
        if not self.scibec or not self.scibec_info.get("beamline"):
            return None
        if not self.scibec_info["beamline"]["activeExperiment"]:
            return None
        experiment = self.scibec.get_experiment_by_id(
            self.scibec_info["beamline"]["activeExperiment"]
        )
        if not experiment:
            return None
        session_id = experiment[0].get("activeSession")
        if not session_id:
            return None
        self.scibec_info["activeSession"] = self.scibec.get_session_by_id(
            session_id, include_devices=True
        )
        return self.scibec_info["activeSession"]

    def update_session(self):
        session = self.get_current_session()
        if session:
            self.set_redis_config(session[0]["devices"])

    def set_redis_config(self, config):
        self.producer.set(MessageEndpoints.device_config(), msgpack.dumps(config))

    def _start_metadata_handler(self) -> None:
        self._metadata_handler = SciBecMetadataHandler(self)

    def _start_config_request_handler(self) -> None:
        self._config_request_handler = self.connector.consumer(
            MessageEndpoints.device_config_request(),
            cb=self._device_config_request_callback,
            parent=self,
        )
        self._config_request_handler.start()

    @staticmethod
    def _device_config_request_callback(msg, *, parent, **_kwargs) -> None:
        msg = BECMessage.DeviceConfigMessage.loads(msg.value)
        logger.info(f"Received request: {msg}")
        parent.config_handler.parse_config_request(msg)

    def connect_to_scibec(self):
        scibec_host = self.scihub.config.scibec
        if not self.scihub.config.scibec:
            return
        try:
            beamline = self.scihub.config.config["scibec"].get("beamline")
            if not beamline:
                logger.warning(
                    f"Cannot connect to SciBec without a beamline specified."
                )
                return
            logger.info(f"Connecting to SciBec on {scibec_host}")
            self.scibec = SciBec()
            self.scibec.url = scibec_host
            beamline_info = self.scibec.get_beamline(beamline)
            self.scibec_info["beamline"] = beamline_info
            experiment_id = beamline_info.get("activeExperiment")
            if experiment_id:
                experiment = self.scibec.get_experiment_by_id(experiment_id)
                self.scibec_info["activeExperiment"] = experiment
<<<<<<< HEAD
=======
                if not "activeSession" in experiment[0]:
                    return
>>>>>>> 518ac840
                session = self.scibec.get_session_by_id(experiment[0]["activeSession"])
                self.scibec_info["activeSession"] = session
                write_account = experiment[0]["writeAccount"]
                if write_account[0] == "p":
                    write_account = write_account.replace("p", "e")
                self.producer.set(MessageEndpoints.account(), write_account.encode())
            if not beamline_info:
                logger.warning(f"Could not find a beamline with the name {beamline}")
                return
        except (ConnectionError, SciBecError) as exc:
            self.scibec = None
            return

    def shutdown(self):
        pass<|MERGE_RESOLUTION|>--- conflicted
+++ resolved
@@ -101,11 +101,8 @@
             if experiment_id:
                 experiment = self.scibec.get_experiment_by_id(experiment_id)
                 self.scibec_info["activeExperiment"] = experiment
-<<<<<<< HEAD
-=======
                 if not "activeSession" in experiment[0]:
                     return
->>>>>>> 518ac840
                 session = self.scibec.get_session_by_id(experiment[0]["activeSession"])
                 self.scibec_info["activeSession"] = session
                 write_account = experiment[0]["writeAccount"]
