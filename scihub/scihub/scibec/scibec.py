import functools
import json

import requests
import yaml
from bec_utils.logger import bec_logger

logger = bec_logger.logger


class SciBecError(Exception):
    pass


class SciBec:
    url = "http://[::1]:3030"

    def __init__(self):
        self.client = HttpClient()

    def patch_device_config(self, id, config) -> bool:
        headers = {"Content-type": "application/json"}
        return self.client.patch_request(
            f"{self.url}/devices/{id}", headers=headers, payload=config
        )

    def get_beamlines(self, params=None) -> list:
        headers = {"Content-type": "application/json"}
        return self.client.get_request(
            f"{self.url}/beamlines", headers=headers, params=params
        )

    def get_beamline(self, beamline: str, raise_none=False) -> dict:
        params = self.client.make_filter(where={"name": beamline})
        beamline = self.get_beamlines(params=params)

        if not beamline:
            if raise_none:
                raise SciBecError("Failed to retrieve beamline info.")
            return None
        if len(beamline) > 1:
            logger.warning(
                f"Found more than one entry for beamline {beamline}. Only the first entry will be considered."
            )
        return beamline[0]

    def add_beamline(self, name: str) -> bool:
        available_beamlines = self.get_beamlines()
        for beamline in available_beamlines:
            if beamline.get("name") == name:
                raise SciBecError("A beamline with the same name already exists.")
        headers = {"Content-type": "application/json"}
        return self.client.post_request(
            f"{self.url}/beamlines", headers=headers, payload={"name": name}
        )

    def patch_beamline(self, id: str, payload: dict) -> dict:
        headers = {"Content-type": "application/json"}
        return self.client.patch_request(
            f"{self.url}/beamlines/{id}", headers=headers, payload=payload
        )

    def _delete_beamline(self, beamline_id: str):
        return self.client.delete_request(f"{self.url}/beamlines/{beamline_id}")

    def get_experiment(self, name: str) -> dict:
        params = self.client.make_filter(where={"name": name})
        headers = {"Content-type": "application/json"}
        return self.client.get_request(
            f"{self.url}/experiments", headers=headers, params=params
        )

    def get_experiment_by_id(self, experiment_id: str) -> dict:
        headers = {"Content-type": "application/json"}
        params = self.client.make_filter(where={"id": experiment_id})
        return self.client.get_request(
            f"{self.url}/experiments", params=params, headers=headers
        )

    def get_experiment_by_pgroup(self, pgroup: str) -> dict:
        headers = {"Content-type": "application/json"}
        params = self.client.make_filter(where={"writeAccount": pgroup})
        return self.client.get_request(
            f"{self.url}/experiments", params=params, headers=headers
        )

    def add_experiment(self, experiment: dict) -> bool:
        headers = {"Content-type": "application/json"}
        return self.client.post_request(
            f"{self.url}/experiments", headers=headers, payload=experiment
        )

    def set_experiment_active(self, experiment_id: str) -> None:
        experiment = self.get_experiment_by_id(experiment_id)
        if not experiment:
            raise SciBecError(
                f"Could not find a matching experiment for ID {experiment_id}."
            )
        beamline_id = experiment[0]["beamlineId"]
        self.patch_beamline(beamline_id, {"activeExperiment": experiment_id})

    def get_available_sessions(self, beamline: str) -> list:
        headers = {"Content-type": "application/json"}
        params = self.client.make_filter(
            include=[{"relation": "sessions"}], where={"name": beamline}
        )
        return self.client.get_request(
            f"{self.url}/beamlines", params=params, headers=headers
        )

    def add_session(self, experiment_id: str, session: str):
        headers = {"Content-type": "application/json"}
        obj = {
            "name": session,
            "experimentId": experiment_id,
        }
        return self.client.post_request(
            f"{self.url}/sessions", payload=obj, headers=headers
        )

    def get_session_by_id(self, session_id: str, include_devices=False):
        headers = {"Content-type": "application/json"}
        include = [{"relation": "devices"}] if include_devices else None
        params = self.client.make_filter(where={"id": session_id}, include=include)
        return self.client.get_request(
            f"{self.url}/sessions", params=params, headers=headers
        )

    def get_session_by_name(self, beamline: str, session: str, include_devices=False):
        beamline = self.get_beamline(beamline, raise_none=True)
        headers = {"Content-type": "application/json"}
        include = [{"relation": "devices"}] if include_devices else None
        params = self.client.make_filter(
            where={"name": session, "beamlineId": beamline["id"]}, include=include
        )
        return self.client.get_request(
            f"{self.url}/sessions", params=params, headers=headers
        )

    # def get_current_session(self, beamline: str, include_devices=False):
    #     beamline_info = self.get_beamline(beamline, raise_none=True)
    #     if not beamline_info.get("activeSession"):
    #         return
    #     session = self.get_session_by_id(
    #         beamline_info["activeSession"], include_devices=include_devices
    #     )
    #     if session:
    #         return session[0]
    #     return

    def set_current_session(self, experiment_id: str, session_id: str):
        headers = {"Content-type": "application/json"}
        experiment = self.get_experiment_by_id(experiment_id)
        if not experiment:
            raise SciBecError(
                f"Could not find an experiment matching the given id: {experiment_id}."
            )
        update_obj = {"activeSession": session_id}
        self.client.patch_request(
            f"{self.url}/experiments/{experiment_id}",
            headers=headers,
            payload=update_obj,
        )

    def _delete_session(self, session_id: str):
        return self.client.delete_request(f"{self.url}/sessions/{session_id}")

    def get_datasets_by_experiment(self, experiment_id: str):
        headers = {"Content-type": "application/json"}
        params = self.client.make_filter(where={"experimentId": experiment_id})
<<<<<<< HEAD
        return self.client.get_request(f"{self.url}/datasets", params=params, headers=headers)

    def get_dataset_by_experiment_and_number(self, experiment_id: str, number: int):
        headers = {"Content-type": "application/json"}
        params = self.client.make_filter(where={"experimentId": experiment_id, "number": number})
        return self.client.get_request(f"{self.url}/datasets", params=params, headers=headers)

    def add_dataset(self, data: dict):
        headers = {"Content-type": "application/json"}
        return self.client.post_request(f"{self.url}/datasets", payload=data, headers=headers)
=======
        return self.client.get_request(
            f"{self.url}/datasets", params=params, headers=headers
        )

    def get_dataset_by_experiment_and_number(self, experiment_id: str, number: int):
        headers = {"Content-type": "application/json"}
        params = self.client.make_filter(
            where={"experimentId": experiment_id, "number": number}
        )
        return self.client.get_request(
            f"{self.url}/datasets", params=params, headers=headers
        )

    def add_dataset(self, data: dict):
        headers = {"Content-type": "application/json"}
        return self.client.post_request(
            f"{self.url}/datasets", payload=data, headers=headers
        )
>>>>>>> 518ac840

    def get_scan_by_scanID(self, scanID):
        headers = {"Content-type": "application/json"}
        params = self.client.make_filter(where={"scanId": scanID})
<<<<<<< HEAD
        return self.client.get_request(f"{self.url}/scans", params=params, headers=headers)

    def add_scan(self, data: dict):
        headers = {"Content-type": "application/json"}
        return self.client.post_request(f"{self.url}/scans", payload=data, headers=headers)
=======
        return self.client.get_request(
            f"{self.url}/scans", params=params, headers=headers
        )

    def add_scan(self, data: dict):
        headers = {"Content-type": "application/json"}
        return self.client.post_request(
            f"{self.url}/scans", payload=data, headers=headers
        )
>>>>>>> 518ac840

    def patch_scan(self, scan_id: str, data: dict):
        headers = {"Content-type": "application/json"}
        return self.client.patch_request(
            f"{self.url}/scans/{scan_id}",
            headers=headers,
            payload=data,
        )

    def add_device(self, device_info: dict):
        headers = {"Content-type": "application/json"}
        try:
            res = self.client.post_request(
                f"{self.url}/devices", payload=device_info, headers=headers
            )
        except Exception as exc:
            print(f"Failed to add device with device_info: {device_info}.")
            raise exc
        return res

    def _delete_device(self, device_id: str):
        return self.client.delete_request(f"{self.url}/devices/{device_id}")

    def load_config_from_file(self, file_path: str) -> dict:
        data = {}
        if file_path.endswith(".yaml"):
            with open(file_path, "r") as stream:
                try:
                    data = yaml.safe_load(stream)
                    logger.trace(
                        f"Loaded new config from disk: {json.dumps(data, sort_keys=True, indent=4)}"
                    )
                except yaml.YAMLError as er:
                    logger.error(f"Error while loading config from disk: {repr(er)}")
        # elif file_path.endswith(".json"):
        #     with open(file_path) as stream:
        #         try:
        #             data = json.load(stream)
        #             logger.trace(
        #                 f"Loaded new config from disk: {json.dumps(data, sort_keys=True, indent=4)}"
        #             )
        #         except json.JSONDecodeError as er:
        #             logger.error(f"Error while loading config from disk: {repr(er)}")
        else:
            raise NotImplementedError

        return data

    # def update_session_with_file(self, file_path: str, beamline_name: str):
    #     data = self.load_config_from_file(file_path)
    #     beamlines = self.get_beamline(beamline_name)
    #     if not beamlines:
    #         logger.warning("No config available.")
    #         return
    #     if len(beamlines) > 1:
    #         logger.warning("More than one beamline available.")
    #     beamline = beamlines[0]
    #     self.set_session_data(beamline, data)

    def set_session_data(self, experiment_id: str, data: dict):
        session_name = "demo"
        experiment = self.get_experiment_by_id(experiment_id)[0]
        if experiment.get("activeSession"):
            session = self.get_session_by_id(experiment["activeSession"])
            if session:
                session_name = session[0]["name"]
                self._delete_session(session[0]["id"])
        session = self.add_session(experiment["id"], session_name)
        self.set_current_session(experiment["id"], session["id"])
        for name, device in data.items():
            device["enabled"] = device["status"]["enabled"]
            if device["status"].get("enabled_set"):
                device["enabled_set"] = device["status"].get("enabled_set")
            device.pop("status")
            device["name"] = name
            device["sessionId"] = session["id"]
            self.add_device(device)


def authenticated(func):
    @functools.wraps(func)
    def authenticated_call(client, *args, **kwargs):
        # if not isinstance(client, HttpClient):
        #     raise AttributeError("First argument must be an instance of HttpClient")
        # if "headers" in kwargs:
        #     kwargs["headers"] = kwargs["headers"].copy()
        # else:
        #     kwargs["headers"] = {}
        # kwargs["headers"]["Authorization"] = client.token
        return func(client, *args, **kwargs)

    return authenticated_call


def formatted_http_error(func):
    @functools.wraps(func)
    def formatted_call(*args, **kwargs):
        try:
            out = func(*args, **kwargs)
        except (requests.HTTPError, requests.Timeout) as exc:
            if hasattr(exc.response, "reason"):
                raise SciBecError(
                    f"{exc.response.reason} Error Message: {exc.response.text}"
                ) from exc
            raise SciBecError from exc
        return out

    return formatted_call


class HttpClient:
    def __init__(self, *args, **kwargs):
        self._verify_certificate = False
        super().__init__(*args, **kwargs)

    def authenticate(self, username, password):
        raise NotImplementedError

    @authenticated
    @formatted_http_error
    def get_request(self, url, params=None, headers=None, timeout=10):
        response = requests.get(
            url,
            params=params,
            headers=headers,
            timeout=timeout,
            verify=self._verify_certificate,
        )
        response.raise_for_status()
        return response.json()

    @authenticated
    @formatted_http_error
    def post_request(self, url, payload=None, files=None, headers=None, timeout=10):
        req = requests.post(
            url,
            json=payload,
            files=files,
            headers=headers,
            timeout=timeout,
            verify=self._verify_certificate,
        )
        req.raise_for_status()
        return req.json()

    @authenticated
    @formatted_http_error
    def patch_request(self, url, payload=None, files=None, headers=None, timeout=10):
        req = requests.patch(
            url,
            json=payload,
            files=files,
            headers=headers,
            timeout=timeout,
            verify=self._verify_certificate,
        )
        req.raise_for_status()
        return req.ok

    @authenticated
    @formatted_http_error
    def delete_request(self, url, headers=None, timeout=10):
        req = requests.delete(
            url,
            headers=headers,
            timeout=timeout,
            verify=self._verify_certificate,
        )
        req.raise_for_status()
        return req.ok

    @staticmethod
    def make_filter(
        where: dict = None,
        limit: int = 0,
        skip: int = 0,
        fields: dict = None,
        include: list = None,
        order: list = None,
    ) -> dict:
        """_summary_

        Args:
            where (dict, optional): Where filter. Defaults to None.
            limit (int, optional): Limit filter. Defaults to 0.
            skip (int, optional): skip entries. Defaults to 0.
            fields (dict, optional): Include only certain fields. Defaults to None.
            include (list, optional): Include embedded documents. Defaults to None.
            order (list, optional): Order of documents. Defaults to None.

        Returns:
            dict: Filter dictionary
        """
        filt = {}
        if where is not None:
            items = [where.copy()]
            filt["where"] = {"and": items}
        if limit > 0:
            filt["limit"] = limit
        if skip > 0:
            filt["skip"] = skip
        if fields is not None:
            filt["fields"] = fields
        if order is not None:
            filt["order"] = order
        if include is not None:
            filt["include"] = include
        filt = json.dumps(filt)
        return {"filter": filt}<|MERGE_RESOLUTION|>--- conflicted
+++ resolved
@@ -168,7 +168,6 @@
     def get_datasets_by_experiment(self, experiment_id: str):
         headers = {"Content-type": "application/json"}
         params = self.client.make_filter(where={"experimentId": experiment_id})
-<<<<<<< HEAD
         return self.client.get_request(f"{self.url}/datasets", params=params, headers=headers)
 
     def get_dataset_by_experiment_and_number(self, experiment_id: str, number: int):
@@ -179,47 +178,15 @@
     def add_dataset(self, data: dict):
         headers = {"Content-type": "application/json"}
         return self.client.post_request(f"{self.url}/datasets", payload=data, headers=headers)
-=======
-        return self.client.get_request(
-            f"{self.url}/datasets", params=params, headers=headers
-        )
-
-    def get_dataset_by_experiment_and_number(self, experiment_id: str, number: int):
-        headers = {"Content-type": "application/json"}
-        params = self.client.make_filter(
-            where={"experimentId": experiment_id, "number": number}
-        )
-        return self.client.get_request(
-            f"{self.url}/datasets", params=params, headers=headers
-        )
-
-    def add_dataset(self, data: dict):
-        headers = {"Content-type": "application/json"}
-        return self.client.post_request(
-            f"{self.url}/datasets", payload=data, headers=headers
-        )
->>>>>>> 518ac840
 
     def get_scan_by_scanID(self, scanID):
         headers = {"Content-type": "application/json"}
         params = self.client.make_filter(where={"scanId": scanID})
-<<<<<<< HEAD
         return self.client.get_request(f"{self.url}/scans", params=params, headers=headers)
 
     def add_scan(self, data: dict):
         headers = {"Content-type": "application/json"}
         return self.client.post_request(f"{self.url}/scans", payload=data, headers=headers)
-=======
-        return self.client.get_request(
-            f"{self.url}/scans", params=params, headers=headers
-        )
-
-    def add_scan(self, data: dict):
-        headers = {"Content-type": "application/json"}
-        return self.client.post_request(
-            f"{self.url}/scans", payload=data, headers=headers
-        )
->>>>>>> 518ac840
 
     def patch_scan(self, scan_id: str, data: dict):
         headers = {"Content-type": "application/json"}
