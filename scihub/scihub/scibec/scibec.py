--- conflicted
+++ resolved
@@ -168,26 +168,6 @@
     def get_datasets_by_experiment(self, experiment_id: str):
         headers = {"Content-type": "application/json"}
         params = self.client.make_filter(where={"experimentId": experiment_id})
-<<<<<<< HEAD
-        return self.client.get_request(
-            f"{self.url}/datasets", params=params, headers=headers
-        )
-
-    def get_dataset_by_experiment_and_number(self, experiment_id: str, number: int):
-        headers = {"Content-type": "application/json"}
-        params = self.client.make_filter(
-            where={"experimentId": experiment_id, "number": number}
-        )
-        return self.client.get_request(
-            f"{self.url}/datasets", params=params, headers=headers
-        )
-
-    def add_dataset(self, data: dict):
-        headers = {"Content-type": "application/json"}
-        return self.client.post_request(
-            f"{self.url}/datasets", payload=data, headers=headers
-        )
-=======
         return self.client.get_request(f"{self.url}/datasets", params=params, headers=headers)
 
     def get_dataset_by_experiment_and_number(self, experiment_id: str, number: int):
@@ -198,28 +178,15 @@
     def add_dataset(self, data: dict):
         headers = {"Content-type": "application/json"}
         return self.client.post_request(f"{self.url}/datasets", payload=data, headers=headers)
->>>>>>> e9b217e8
 
     def get_scan_by_scanID(self, scanID):
         headers = {"Content-type": "application/json"}
         params = self.client.make_filter(where={"scanId": scanID})
-<<<<<<< HEAD
-        return self.client.get_request(
-            f"{self.url}/scans", params=params, headers=headers
-        )
+        return self.client.get_request(f"{self.url}/scans", params=params, headers=headers)
 
     def add_scan(self, data: dict):
         headers = {"Content-type": "application/json"}
-        return self.client.post_request(
-            f"{self.url}/scans", payload=data, headers=headers
-        )
-=======
-        return self.client.get_request(f"{self.url}/scans", params=params, headers=headers)
-
-    def add_scan(self, data: dict):
-        headers = {"Content-type": "application/json"}
         return self.client.post_request(f"{self.url}/scans", payload=data, headers=headers)
->>>>>>> e9b217e8
 
     def patch_scan(self, scan_id: str, data: dict):
         headers = {"Content-type": "application/json"}
@@ -229,14 +196,11 @@
             payload=data,
         )
 
-<<<<<<< HEAD
-=======
     def add_event(self, data: dict, device_id: str, scan_id: str):
         headers = {"Content-type": "application/json"}
         payload = {"data": data, "deviceId": device_id, "scanId": scan_id}
         return self.client.post_request(f"{self.url}/events", payload=payload, headers=headers)
 
->>>>>>> e9b217e8
     def add_device(self, device_info: dict):
         headers = {"Content-type": "application/json"}
         try:
