--- conflicted
+++ resolved
@@ -1,14 +1,8 @@
 import builtins
 import os
 
+import bec_utils
 import yaml
-<<<<<<< HEAD
-
-import bec_utils
-from bec_client.bec_client import BECClient
-from bec_client.devicemanager_client import DMClient
-=======
->>>>>>> f467647b
 from bec_utils import BECMessage
 from bec_utils.tests.utils import ConnectorMock, create_session_from_config
 
