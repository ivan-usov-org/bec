--- conflicted
+++ resolved
@@ -176,25 +176,7 @@
                 progressbar.update(self.point_id)
                 if self.point_data:
                     self.point_id += 1
-<<<<<<< HEAD
-                    if self.point_id % 100 == 0:
-                        print(self.table.get_header_lines())
-                    ind = 0
-                    for dev in self.devices:
-                        if dev in self.bec.device_manager.devices:
-                            obj = self.bec.device_manager.devices[dev]
-                            for hint in obj._hints:
-                                signal = self.point_data.content["data"].get(dev, {}).get(hint)
-                                self.dev_values[ind] = signal.get("value") if signal else -999
-                                ind += 1
-                        else:
-                            signal = self.point_data.content["data"].get(dev, {})
-                            self.dev_values[ind] = signal.get("value") if signal else -999
-                            ind += 1
-                    print(self.table.get_row(self.point_id, *self.dev_values))
-=======
                     self.print_table_data()
->>>>>>> e9b217e8
                     self.emit_point(self.point_data.content, metadata=self.point_data.metadata)
                     progressbar.update(self.point_id)
                 else:
