from __future__ import annotations

from typing import TYPE_CHECKING, Callable, List

import numpy as np
from bec_utils import BECMessage, DeviceManagerBase, MessageEndpoints

from bec_client.progressbar import DeviceProgressBar

from .utils import LiveUpdatesBase, check_alarms

if TYPE_CHECKING:
    from bec_client.bec_client import BECClient


class ReadbackDataMixin:
    def __init__(self, device_manager: DeviceManagerBase, devices) -> None:
        self.device_manager = device_manager
        self.devices = devices

    def get_device_values(self):
        """get the current device values"""
        return [
            self.device_manager.devices[dev].read(cached=True, use_readback=True).get("value")
            for dev in self.devices
        ]

    def get_request_done_msgs(self):
        """get all request-done messages"""
        pipe = self.device_manager.producer.pipeline()
        for dev in self.devices:
            self.device_manager.producer.get(MessageEndpoints.device_req_status(dev), pipe)
        return pipe.execute()

    def wait_for_RID(self, request):
        """wait for the readback's metadata to match the request ID"""
        while True:
            msgs = [
                BECMessage.DeviceMessage.loads(
                    self.device_manager.producer.get(MessageEndpoints.device_readback(dev))
                )
                for dev in self.devices
            ]
            if all(msg.metadata.get("RID") == request.metadata["RID"] for msg in msgs if msg):
                break
            check_alarms(self.device_manager.parent)


class LiveUpdatesReadbackProgressbar(LiveUpdatesBase):
    """Live feedback on motor movements using a progressbar.

    Args:
        dm (DeviceManagerBase): device_manager
        request (ScanQueueMessage): request that should be monitored

    """

    def __init__(
        self,
        bec: BECClient,
        report_instruction: List = None,
        request: BECMessage.ScanQueueMessage = None,
        callbacks: List[Callable] = None,
    ) -> None:
        super().__init__(
            bec, report_instruction=report_instruction, request=request, callbacks=callbacks
        )
<<<<<<< HEAD
        self.devices = report_instruction["readback"]["devices"]
=======
        if report_instruction:
            self.devices = report_instruction["readback"]["devices"]
        else:
            self.devices = list(request.content["parameter"]["args"].keys())
>>>>>>> e9b217e8

    async def core(self):
        data_source = ReadbackDataMixin(self.bec.device_manager, self.devices)
        start_values = data_source.get_device_values()
        await self.wait_for_request_acceptance()
        data_source.wait_for_RID(self.request)
        if self.report_instruction:
            self.devices = self.report_instruction["readback"]["devices"]
            target_values = self.report_instruction["readback"]["end"]

            start_instr = self.report_instruction["readback"].get("start")
            if start_instr:
                start_values = self.report_instruction["readback"]["start"]
            data_source = ReadbackDataMixin(self.bec.device_manager, self.devices)
        else:
            target_values = [
                x for xs in self.request.content["parameter"]["args"].values() for x in xs
            ]
            if self.request.content["parameter"]["kwargs"].get("relative"):
                target_values = np.asarray(target_values) + np.asarray(start_values)

        with DeviceProgressBar(
            self.devices, start_values=start_values, target_values=target_values
        ) as progress:
            req_done = False
            while not progress.finished or not req_done:
                check_alarms(self.bec)

                values = data_source.get_device_values()
                progress.update(values=values)

                req_done_msgs = data_source.get_request_done_msgs()
                msgs = [BECMessage.DeviceReqStatusMessage.loads(msg) for msg in req_done_msgs]
                request_ids = [
                    msg.metadata["RID"] if (msg and msg.metadata.get("RID")) else None
                    for msg in msgs
                ]
                if set(request_ids) != set([self.request.metadata["RID"]]):
                    await progress.sleep()
                    continue

                req_done = True
                for dev, msg in zip(self.devices, msgs):
                    if not msg:
                        continue
                    if msg.content.get("success", False):
                        progress.set_finished(dev)

    async def run(self):
        await self.core()<|MERGE_RESOLUTION|>--- conflicted
+++ resolved
@@ -65,14 +65,10 @@
         super().__init__(
             bec, report_instruction=report_instruction, request=request, callbacks=callbacks
         )
-<<<<<<< HEAD
-        self.devices = report_instruction["readback"]["devices"]
-=======
         if report_instruction:
             self.devices = report_instruction["readback"]["devices"]
         else:
             self.devices = list(request.content["parameter"]["args"].keys())
->>>>>>> e9b217e8
 
     async def core(self):
         data_source = ReadbackDataMixin(self.bec.device_manager, self.devices)
