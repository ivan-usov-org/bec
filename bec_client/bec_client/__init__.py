--- conflicted
+++ resolved
@@ -1,6 +1,2 @@
-<<<<<<< HEAD
 from .bec_client import BKClient
-=======
-from .bec_client import BKClient
-# from .scan_hooks import pre_scan_example
->>>>>>> 6aef1c74
+# from .scan_hooks import pre_scan_example