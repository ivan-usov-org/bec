import builtins
import datetime
import math
import os
import subprocess
import threading
import time
from collections import defaultdict
from pathlib import Path

import numpy as np
from bec_utils import bec_logger
from bec_utils.logbook_connector import LogbookMessage
from bec_utils.pdf_writer import PDFWriter
from typeguard import typechecked

from bec_client.plugins.cSAXS import epics_get, epics_put, fshclose, fshopen

from .lamni_optics_mixin import LamNIOpticsMixin

logger = bec_logger.logger


class XrayEyeAlign:
    # pixel calibration, multiply to get mm
    # PIXEL_CALIBRATION = 0.2/209 #.2 with binning
    PIXEL_CALIBRATION = 0.2 / 218  # .2 with binning

    def __init__(self, client, lamni) -> None:
        self.client = client
        self.lamni = lamni
        self.device_manager = client.device_manager
        self.scans = client.scans
        self.xeye = self.device_manager.devices.xeye
        self.alignment_values = defaultdict(list)
        self.shift_xy = [0, 0]
        self._xray_fov_xy = [0, 0]

    def save_frame(self):
        epics_put("XOMNYI-XEYE-SAVFRAME:0", 1)

    def update_frame(self):
        epics_put("XOMNYI-XEYE-ACQDONE:0", 0)
        # start live
        epics_put("XOMNYI-XEYE-ACQ:0", 1)
        # wait for start live
        while epics_get("XOMNYI-XEYE-ACQDONE:0") == 0:
            time.sleep(0.5)
            print("waiting for live view to start...")
        fshopen()

        epics_put("XOMNYI-XEYE-ACQDONE:0", 0)

        while epics_get("XOMNYI-XEYE-ACQDONE:0") == 0:
            print("waiting for new frame...")
            time.sleep(0.5)

        time.sleep(0.5)
        # stop live view
        epics_put("XOMNYI-XEYE-ACQ:0", 0)
        time.sleep(1)
        # fshclose
        print("got new frame")

    def _disable_rt_feedback(self):
        self.device_manager.devices.rtx.controller.feedback_disable()

    def _enable_rt_feedback(self):
        self.device_manager.devices.rtx.controller.feedback_enable_with_reset()

    def tomo_rotate(self, val: float):
        # pylint: disable=undefined-variable
        umv(self.device_manager.devices.lsamrot, val)

    def get_tomo_angle(self):
        return self.device_manager.devices.lsamrot.readback.read()["lsamrot"]["value"]

    def update_fov(self, k: int):
        self._xray_fov_xy[0] = max(epics_get(f"XOMNYI-XEYE-XWIDTH_X:{k}"), self._xray_fov_xy[0])
        self._xray_fov_xy[1] = max(0, self._xray_fov_xy[0])

    @property
    def movement_buttons_enabled(self):
        return [epics_get("XOMNYI-XEYE-ENAMVX:0"), epics_get("XOMNYI-XEYE-ENAMVY:0")]

    @movement_buttons_enabled.setter
    def movement_buttons_enabled(self, enabled: bool):
        enabled = int(enabled)
        epics_put("XOMNYI-XEYE-ENAMVX:0", enabled)
        epics_put("XOMNYI-XEYE-ENAMVY:0", enabled)

    def send_message(self, msg: str):
        epics_put("XOMNYI-XEYE-MESSAGE:0.DESC", msg)

    def align(self):
        # this makes sure we are in a defined state
        self._disable_rt_feedback()

        epics_put("XOMNYI-XEYE-PIXELSIZE:0", self.PIXEL_CALIBRATION)

        self._enable_rt_feedback()

        # initialize
        # disable movement buttons
        self.movement_buttons_enabled = False

        epics_put("XOMNYI-XEYE-ACQ:0", 0)
        self.send_message("please wait...")

        # put sample name
        epics_put("XOMNYI-XEYE-SAMPLENAME:0.DESC", "Let us LAMNI...")

        # first step
        self._disable_rt_feedback()
        k = 0

        # move zone plate in, eye in to get beam position
        self.lamni.lfzp_in()

        self.update_frame()

        # enable submit buttons
        self.movement_buttons_enabled = False
        epics_put("XOMNYI-XEYE-SUBMIT:0", 0)
        epics_put("XOMNYI-XEYE-STEP:0", 0)
        self.send_message("Submit center value of FZP.")

        while True:
            if epics_get("XOMNYI-XEYE-SUBMIT:0") == 1:
                val_x = epics_get(f"XOMNYI-XEYE-XVAL_X:{k}") * self.PIXEL_CALIBRATION  # in mm
                val_y = epics_get(f"XOMNYI-XEYE-YVAL_Y:{k}") * self.PIXEL_CALIBRATION  # in mm
                self.alignment_values[k] = [val_x, val_y]
                print(
                    f"Clicked position {k}: x {self.alignment_values[k][0]}, y {self.alignment_values[k][1]}"
                )

                if k == 0:  # received center value of FZP
                    self.send_message("please wait ...")
                    # perform movement: FZP out, Sample in
                    self.lamni.loptics_out()
                    epics_put("XOMNYI-XEYE-SUBMIT:0", -1)  # disable submit button
                    self.movement_buttons_enabled = False
                    print("Moving sample in, FZP out")

                    self._disable_rt_feedback()
                    time.sleep(0.3)
                    self._enable_rt_feedback()
                    time.sleep(0.3)

                    # zero is now at the center
                    self.update_frame()
                    self.send_message("Go and find the sample")
                    epics_put("XOMNYI-XEYE-SUBMIT:0", 0)
                    self.movement_buttons_enabled = True

                elif (
                    k == 1
                ):  # received sample center value at samroy 0 ie the final base shift values
                    print(
                        f"Base shift values from movement are x {self.shift_xy[0]}, y {self.shift_xy[1]}"
                    )
                    self.shift_xy[0] += (
                        self.alignment_values[0][0] - self.alignment_values[1][0]
                    ) * 1000
                    self.shift_xy[1] += (
                        self.alignment_values[1][1] - self.alignment_values[0][1]
                    ) * 1000
                    print(
                        f"Base shift values from movement and clicked position are x {self.shift_xy[0]}, y {self.shift_xy[1]}"
                    )

                    self.scans.lamni_move_to_scan_center(
                        self.shift_xy[0] / 1000, self.shift_xy[1] / 1000, self.get_tomo_angle()
                    ).wait()

                    self.send_message("please wait ...")
                    epics_put("XOMNYI-XEYE-SUBMIT:0", -1)  # disable submit button
                    self.movement_buttons_enabled = False
                    time.sleep(1)

                    self.scans.lamni_move_to_scan_center(
                        self.shift_xy[0] / 1000, self.shift_xy[1] / 1000, self.get_tomo_angle()
                    ).wait()

                    epics_put("XOMNYI-XEYE-ANGLE:0", self.get_tomo_angle())
                    self.update_frame()
                    self.send_message("Submit sample center and FOV (0 deg)")
                    epics_put("XOMNYI-XEYE-SUBMIT:0", 0)
                    self.update_fov(k)

                elif 1 < k < 10:  # received sample center value at samroy 0 ... 315
                    self.send_message("please wait ...")
                    epics_put("XOMNYI-XEYE-SUBMIT:0", -1)  # disable submit button

                    # we swtich feedback off before rotating to not have it on and off again later for smooth operation
                    self._disable_rt_feedback()
                    self.tomo_rotate((k - 1) * 45 - 45 / 2)
                    self.scans.lamni_move_to_scan_center(
                        self.shift_xy[0] / 1000, self.shift_xy[1] / 1000, self.get_tomo_angle()
                    ).wait()
                    self._disable_rt_feedback()
                    self.tomo_rotate((k - 1) * 45)
                    self.scans.lamni_move_to_scan_center(
                        self.shift_xy[0] / 1000, self.shift_xy[1] / 1000, self.get_tomo_angle()
                    ).wait()

                    epics_put("XOMNYI-XEYE-ANGLE:0", self.get_tomo_angle())
                    self.update_frame()
                    self.send_message("Submit sample center")
                    epics_put("XOMNYI-XEYE-SUBMIT:0", 0)
                    epics_put("XOMNYI-XEYE-ENAMVX:0", 1)
                    self.update_fov(k)

                elif k == 10:  # received sample center value at samroy 270 and done
                    self.send_message("done...")
                    epics_put("XOMNYI-XEYE-SUBMIT:0", -1)  # disable submit button
                    self.movement_buttons_enabled = False
                    self.update_fov(k)
                    break

                k += 1
                epics_put("XOMNYI-XEYE-STEP:0", k)
            if k < 2:
                # allow movements, store movements to calculate center
                _xrayeyalignmvx = epics_get("XOMNYI-XEYE-MVX:0")
                _xrayeyalignmvy = epics_get("XOMNYI-XEYE-MVY:0")
                if _xrayeyalignmvx != 0 or _xrayeyalignmvy != 0:
                    self.shift_xy[0] = self.shift_xy[0] + _xrayeyalignmvx
                    self.shift_xy[1] = self.shift_xy[1] + _xrayeyalignmvy
                    self.scans.lamni_move_to_scan_center(
                        self.shift_xy[0] / 1000, self.shift_xy[1] / 1000, self.get_tomo_angle()
                    ).wait()
                    print(
                        f"Current center horizontal {self.shift_xy[0]} vertical {self.shift_xy[1]}"
                    )
                    epics_put("XOMNYI-XEYE-MVY:0", 0)
                    epics_put("XOMNYI-XEYE-MVX:0", 0)
                    self.update_frame()

            time.sleep(0.2)

        self.write_output()
        fovx = self._xray_fov_xy[0] * self.PIXEL_CALIBRATION * 1000 / 2
        fovy = self._xray_fov_xy[1] * self.PIXEL_CALIBRATION * 1000 / 2
        print(
            f"The largest field of view from the xrayeyealign was \nfovx = {fovx:.0f} microns, fovy = {fovy:.0f} microns"
        )
        print("Use matlab routine to fit the current alignment...")

        print(
            f"This additional shift is applied to the base shift values\n which are x {self.shift_xy[0]}, y {self.shift_xy[1]}"
        )

        self._disable_rt_feedback()

        self.tomo_rotate(0)

        print(
            "\n\nNEXT LOAD ALIGNMENT PARAMETERS\nby running lamni.align.read_alignment_parameters()\n"
        )

        self.client.set_global_var("tomo_fov_offset", self.shift_xy)

    def write_output(self):
        with open(
            os.path.expanduser("~/Data10/specES1/internal/xrayeye_alignmentvalues"), "w"
        ) as alignment_values_file:
            alignment_values_file.write(f"angle\thorizontal\tvertical\n")
            for k in range(2, 11):
                fovx_offset = (self.alignment_values[0][0] - self.alignment_values[k][0]) * 1000
                fovy_offset = (self.alignment_values[k][1] - self.alignment_values[0][1]) * 1000
                print(
                    f"Writing to file new alignment: number {k}, value x {fovx_offset}, y {fovy_offset}"
                )
                alignment_values_file.write(f"{(k-2)*45}\t{fovx_offset}\t{fovy_offset}\n")

    def read_alignment_parameters(self, dir_path=os.path.expanduser("~/Data10/specES1/internal/")):
        tomo_fit_xray_eye = np.zeros((2, 3))
        with open(os.path.join(dir_path, "ptychotomoalign_Ax.txt"), "r") as file:
            tomo_fit_xray_eye[0][0] = file.readline()

        with open(os.path.join(dir_path, "ptychotomoalign_Bx.txt"), "r") as file:
            tomo_fit_xray_eye[0][1] = file.readline()

        with open(os.path.join(dir_path, "ptychotomoalign_Cx.txt"), "r") as file:
            tomo_fit_xray_eye[0][2] = file.readline()

        with open(os.path.join(dir_path, "ptychotomoalign_Ay.txt"), "r") as file:
            tomo_fit_xray_eye[1][0] = file.readline()

        with open(os.path.join(dir_path, "ptychotomoalign_By.txt"), "r") as file:
            tomo_fit_xray_eye[1][1] = file.readline()

        with open(os.path.join(dir_path, "ptychotomoalign_Cy.txt"), "r") as file:
            tomo_fit_xray_eye[1][2] = file.readline()

        self.client.set_global_var("tomo_fit_xray_eye", tomo_fit_xray_eye.tolist())
        # x amp, phase, offset, y amp, phase, offset
        #  0 0    0 1    0 2     1 0    1 1    1 2

        print("New alignment parameters loaded from X-ray eye")
        print(
            f"X Amplitude {tomo_fit_xray_eye[0][0]},"
            f"X Phase {tomo_fit_xray_eye[0][1]}, "
            f"X Offset {tomo_fit_xray_eye[0][2]},"
            f"Y Amplitude {tomo_fit_xray_eye[1][0]},"
            f"Y Phase {tomo_fit_xray_eye[1][1]},"
            f"Y Offset {tomo_fit_xray_eye[1][2]}"
        )


class LamNI(LamNIOpticsMixin):
    def __init__(self, client):
        super().__init__()
        self.client = client
        self.align = XrayEyeAlign(client, self)
        self.corr_pos_x = []
        self.corr_pos_y = []
        self.corr_angle = []
        self.check_shutter = True
        self.check_light_available = True
        self.check_fofb = True
        self._check_msgs = []
        self.tomo_id = None
<<<<<<< HEAD
        self.corr_pos_x_2 = []
        self.corr_pos_y_2 = []
        self.corr_angle_2 = []
        self.special_angles = []
        self.special_angle_repeats = 20
        self.special_angle_tolerance = 20
        self._current_special_angles = []

    def reset_correction(self):
        self.corr_pos_x = []
        self.corr_pos_y = []
        self.corr_angle = []

    def reset_correction_2(self):
        self.corr_pos_x_2 = []
        self.corr_pos_y_2 = []
        self.corr_angle_2 = []

    def reset_xray_eye_correction(self):
        self.client.delete_global_var("tomo_fit_xray_eye")
=======
        self._beam_is_okay = True
        self._stop_beam_check_event = None
        self.beam_check_thread = None
>>>>>>> 9c508a99

    def get_beamline_checks_enabled(self):
        print(
            f"Shutter: {self.check_shutter}\nFOFB: {self.check_fofb}\nLight available: {self.check_light_available}"
        )

    def set_beamline_checks_enabled(self, val: bool):
        self.check_shutter = val
        self.check_light_available = val
        self.check_fofb = val
        self.get_beamline_checks_enabled()

    def set_special_angles(self, angles: list, repeats: int = 20, tolerance: float = 0.5):
        """Set the special angles for a tomo

        Args:
            angles (list): List of special angles
            repeats (int, optional): Number of repeats at a special angle. Defaults to 20.
            tolerance (float, optional): Number of repeats at a special angle. Defaults to 0.5.

        """
        self.special_angles = angles
        self.special_angle_repeats = repeats
        self.special_angle_tolerance = tolerance

    def remove_special_angles(self):
        """Remove the special angles and set the number of repeats to 1"""
        self.special_angles = []
        self.special_angle_repeats = 1

    @property
    def tomo_fovx_offset(self):
        val = self.client.get_global_var("tomo_fov_offset")
        if val is None:
            return 0.0
        return val[0] / 1000

    @tomo_fovx_offset.setter
    def tomo_fovx_offset(self, val: float):
        self.client.set_global_var("tomo_fov_offset", val)

    @property
    def tomo_fovy_offset(self):
        val = self.client.get_global_var("tomo_fov_offset")
        if val is None:
            return 0.0
        return val[1] / 1000

    @tomo_fovy_offset.setter
    def tomo_fovy_offset(self, val: float):
        self.client.set_global_var("tomo_fov_offset", val)

    @property
    def tomo_shellstep(self):
        val = self.client.get_global_var("tomo_shellstep")
        if val is None:
            return 1
        return val

    @tomo_shellstep.setter
    def tomo_shellstep(self, val: float):
        self.client.set_global_var("tomo_shellstep", val)

    @property
    def tomo_circfov(self):
        val = self.client.get_global_var("tomo_circfov")
        if val is None:
            return 0.0
        return val

    @tomo_circfov.setter
    def tomo_circfov(self, val: float):
        self.client.set_global_var("tomo_circfov", val)

    @property
    def tomo_countingtime(self):
        val = self.client.get_global_var("tomo_countingtime")
        if val is None:
            return 0.1
        return val

    @tomo_countingtime.setter
    def tomo_countingtime(self, val: float):
        self.client.set_global_var("tomo_countingtime", val)

    @property
    def manual_shift_x(self):
        val = self.client.get_global_var("manual_shift_x")
        if val is None:
            return 0.0
        return val

    @manual_shift_x.setter
    def manual_shift_x(self, val: float):
        self.client.set_global_var("manual_shift_x", val)

    @property
    def manual_shift_y(self):
        val = self.client.get_global_var("manual_shift_y")
        if val is None:
            return 0.0
        return val

    @manual_shift_y.setter
    def manual_shift_y(self, val: float):
        self.client.set_global_var("manual_shift_y", val)

    @property
    def lamni_piezo_range_x(self):
        val = self.client.get_global_var("lamni_piezo_range_x")
        if val is None:
            return 20
        return val

    @lamni_piezo_range_x.setter
    def lamni_piezo_range_x(self, val: float):
        if val > 80:
            raise ValueError("Piezo range cannot be larger than 80 um.")
        self.client.set_global_var("lamni_piezo_range_x", val)

    @property
    def lamni_piezo_range_y(self):
        val = self.client.get_global_var("lamni_piezo_range_y")
        if val is None:
            return 20
        return val

    @lamni_piezo_range_y.setter
    def lamni_piezo_range_y(self, val: float):
        if val > 80:
            raise ValueError("Piezo range cannot be larger than 80 um.")
        self.client.set_global_var("lamni_piezo_range_y", val)

    @property
    def lamni_stitch_x(self):
        val = self.client.get_global_var("lamni_stitch_x")
        if val is None:
            return 0
        return val

    @lamni_stitch_x.setter
    @typechecked
    def lamni_stitch_x(self, val: int):
        self.client.set_global_var("lamni_stitch_x", val)

    @property
    def lamni_stitch_y(self):
        val = self.client.get_global_var("lamni_stitch_y")
        if val is None:
            return 0
        return val

    @lamni_stitch_y.setter
    @typechecked
    def lamni_stitch_y(self, val: int):
        self.client.set_global_var("lamni_stitch_y", val)

    @property
    def ptycho_reconstruct_foldername(self):
        val = self.client.get_global_var("ptycho_reconstruct_foldername")
        if val is None:
            return "ptycho_reconstruct"
        return val

    @ptycho_reconstruct_foldername.setter
    def ptycho_reconstruct_foldername(self, val: str):
        self.client.set_global_var("ptycho_reconstruct_foldername", val)

    @property
    def tomo_angle_stepsize(self):
        val = self.client.get_global_var("tomo_angle_stepsize")
        if val is None:
            return 10.0
        return val

    @tomo_angle_stepsize.setter
    def tomo_angle_stepsize(self, val: float):
        self.client.set_global_var("tomo_angle_stepsize", val)

    @property
    def tomo_stitch_overlap(self):
        val = self.client.get_global_var("tomo_stitch_overlap")
        if val is None:
            return 0.2
        return val

    @tomo_stitch_overlap.setter
    def tomo_stitch_overlap(self, val: float):
        self.client.set_global_var("tomo_stitch_overlap", val)

    def write_to_spec_log(self, content):
        try:
            with open(
                os.path.expanduser(
                    "~/Data10/specES1/log-files/specES1_started_2022_11_30_1313.log"
                ),
                "a",
            ) as log_file:
                log_file.write(content)
        except Exception:
            logger.warning("Failed to write to spec log file (omny web page).")

    def write_to_scilog(self, content):
        try:
            msg = LogbookMessage(self.client.logbook)
            msg.add_text(content).add_tag(["BEC"])
            self.client.logbook.send_logbook_message(msg)
        except Exception:
            logger.warning("Failed to write to scilog.")

    def tomo_scan_projection(self, angle: float):
        scans = builtins.__dict__.get("scans")
        bec = builtins.__dict__.get("bec")
        additional_correction = self.compute_additional_correction(angle)
        additional_correction_2 = self.compute_additional_correction_2(angle)
        correction_xeye_mu = self.lamni_compute_additional_correction_xeye_mu(angle)

        self._current_scan_list = []

        for stitch_x in range(-self.lamni_stitch_x, self.lamni_stitch_x + 1):
            for stitch_y in range(-self.lamni_stitch_y, self.lamni_stitch_y + 1):
                # pylint: disable=undefined-variable
                self._current_scan_list.append(bec.queue.next_scan_number)
                logger.info(
                    f"scans.lamni_fermat_scan(fov_size=[{self.lamni_piezo_range_x},{self.lamni_piezo_range_y}], step={self.tomo_shellstep}, stitch_x={0}, stitch_y={0}, stitch_overlap={1},"
                    f"center_x={self.tomo_fovx_offset}, center_y={self.tomo_fovy_offset}, "
                    f"shift_x={self.manual_shift_x+correction_xeye_mu[0]-additional_correction[0]-additional_correction_2[0]}, "
                    f"shift_y={self.manual_shift_y+correction_xeye_mu[1]-additional_correction[1]-additional_correction_2[1]}, "
                    f"fov_circular={self.tomo_circfov}, angle={angle}, scan_type='fly')"
                )
                log_message = f"{str(datetime.datetime.now())}: LamNI scan projection at angle {angle}, scan number {bec.queue.next_scan_number}.\n"
                self.write_to_spec_log(log_message)
                self.write_to_scilog(log_message)

                scans.lamni_fermat_scan(
                    fov_size=[self.lamni_piezo_range_x, self.lamni_piezo_range_y],
                    step=self.tomo_shellstep,
                    stitch_x=stitch_x,
                    stitch_y=stitch_y,
                    stitch_overlap=self.tomo_stitch_overlap,
                    center_x=self.tomo_fovx_offset,
                    center_y=self.tomo_fovy_offset,
                    shift_x=(
                        self.manual_shift_x
                        + correction_xeye_mu[0]
                        - additional_correction[0]
                        - additional_correction_2[0]
                    ),
                    shift_y=(
                        self.manual_shift_y
                        + correction_xeye_mu[1]
                        - additional_correction[1]
                        - additional_correction_2[0]
                    ),
                    fov_circular=self.tomo_circfov,
                    angle=angle,
                    scan_type="fly",
                    exp_time=self.tomo_countingtime,
                )

    def lamni_compute_additional_correction_xeye_mu(self, angle):
        tomo_fit_xray_eye = self.client.get_global_var("tomo_fit_xray_eye")
        if tomo_fit_xray_eye is None:
            print("Not applying any additional correction. No x-ray eye data available.\n")
            return (0, 0)

        # x amp, phase, offset, y amp, phase, offset
        #  0 0    0 1    0 2     1 0    1 1    1 2
        correction_x = (
            tomo_fit_xray_eye[0][0] * math.sin(math.radians(angle) + tomo_fit_xray_eye[0][1])
            + tomo_fit_xray_eye[0][2]
        ) / 1000
        correction_y = (
            tomo_fit_xray_eye[1][0] * math.sin(math.radians(angle) + tomo_fit_xray_eye[1][1])
            + tomo_fit_xray_eye[1][2]
        ) / 1000

        print(f"Xeye correction x {correction_x}, y {correction_y} for angle {angle}\n")
        return (correction_x, correction_y)

    def compute_additional_correction(self, angle):
        if not self.corr_pos_x:
            print("Not applying any additional correction. No data available.\n")
            return (0, 0)

        # find index of closest angle
        for j, _ in enumerate(self.corr_pos_x):
            newangledelta = math.fabs(self.corr_angle[j] - angle)
            if j == 0:
                angledelta = newangledelta
                additional_correction_shift_x = self.corr_pos_x[j]
                additional_correction_shift_y = self.corr_pos_y[j]
                continue

            if newangledelta < angledelta:
                additional_correction_shift_x = self.corr_pos_x[j]
                additional_correction_shift_y = self.corr_pos_y[j]
                angledelta = newangledelta

        if additional_correction_shift_x == 0 and angle < self.corr_angle[0]:
            additional_correction_shift_x = self.corr_pos_x[0]
            additional_correction_shift_y = self.corr_pos_y[0]

        if additional_correction_shift_x == 0 and angle > self.corr_angle[-1]:
            additional_correction_shift_x = self.corr_pos_x[-1]
            additional_correction_shift_y = self.corr_pos_y[-1]
        print(
            f"Additional correction shifts: {additional_correction_shift_x} {additional_correction_shift_y}"
        )
        return (additional_correction_shift_x, additional_correction_shift_y)

    def lamni_read_additional_correction(self, correction_file: str):

        with open(correction_file, "r") as f:
            num_elements = f.readline()
            int_num_elements = int(num_elements.split(" ")[2])
            print(int_num_elements)
            corr_pos_x = []
            corr_pos_y = []
            corr_angle = []
            for j in range(0, int_num_elements * 3):
                line = f.readline()
                value = line.split(" ")[2]
                name = line.split(" ")[0].split("[")[0]
                if name == "corr_pos_x":
                    corr_pos_x.append(float(value) / 1000)
                elif name == "corr_pos_y":
                    corr_pos_y.append(float(value) / 1000)
                elif name == "corr_angle":
                    corr_angle.append(float(value))
        self.corr_pos_x = corr_pos_x
        self.corr_pos_y = corr_pos_y
        self.corr_angle = corr_angle
        return

    def compute_additional_correction_2(self, angle):
        import math

        if not self.corr_pos_x_2:
            print("Not applying any additional secondary correction. No data available.\n")
            return (0, 0)

        # find index of closest angle
        for j, _ in enumerate(self.corr_pos_x_2):
            newangledelta = math.fabs(self.corr_angle_2[j] - angle)
            if j == 0:
                angledelta = newangledelta
                additional_correction_shift_x = self.corr_pos_x_2[j]
                additional_correction_shift_y = self.corr_pos_y_2[j]
                continue

            if newangledelta < angledelta:
                additional_correction_shift_x = self.corr_pos_x_2[j]
                additional_correction_shift_y = self.corr_pos_y_2[j]
                angledelta = newangledelta

        if additional_correction_shift_x == 0 and angle < self.corr_angle_2[0]:
            additional_correction_shift_x = self.corr_pos_x_2[0]
            additional_correction_shift_y = self.corr_pos_y_2[0]

        if additional_correction_shift_x == 0 and angle > self.corr_angle_2[-1]:
            additional_correction_shift_x = self.corr_pos_x_2[-1]
            additional_correction_shift_y = self.corr_pos_y_2[-1]
        print(
            f"Additional correction shifts 2: {additional_correction_shift_x} {additional_correction_shift_y}"
        )
        return (additional_correction_shift_x, additional_correction_shift_y)

    def lamni_read_additional_correction_2(self, correction_file: str):
        with open(correction_file, "r") as f:
            num_elements = f.readline()
            int_num_elements = int(num_elements.split(" ")[2])
            print(int_num_elements)
            corr_pos_x = []
            corr_pos_y = []
            corr_angle = []
            for j in range(0, int_num_elements * 3):
                line = f.readline()
                value = line.split(" ")[2]
                name = line.split(" ")[0].split("[")[0]
                if name == "corr_pos_x":
                    corr_pos_x.append(float(value) / 1000)
                elif name == "corr_pos_y":
                    corr_pos_y.append(float(value) / 1000)
                elif name == "corr_angle":
                    corr_angle.append(float(value))
        self.corr_pos_x_2 = corr_pos_x
        self.corr_pos_y_2 = corr_pos_y
        self.corr_angle_2 = corr_angle
        return

    def _run_beamline_checks(self):
        msgs = []
        dev = builtins.__dict__.get("dev")
        try:
            if self.check_shutter:
                shutter_val = dev.x12sa_es1_shutter_status.read(cached=True)
                if shutter_val["value"].lower() != "open":
                    self._beam_is_okay = False
                    msgs.append("Check beam failed: Shutter is closed.")
            if self.check_light_available:
                machine_status = dev.sls_machine_status.read(cached=True)
                if machine_status["value"] not in ["Light Available", "Light-Available"]:
                    self._beam_is_okay = False
                    msgs.append("Check beam failed: Light not available.")
            if self.check_fofb:
                fast_orbit_feedback = dev.sls_fast_orbit_feedback.read(cached=True)
                if fast_orbit_feedback["value"] != "running":
                    self._beam_is_okay = False
                    msgs.append("Check beam failed: Fast orbit feedback is not running.")
        except Exception:
            logger.warning("Failed to check beam.")
        return msgs

    def _check_beam(self):
        while not self._stop_beam_check_event.is_set():
            self._check_msgs = self._run_beamline_checks()

            if not self._beam_is_okay:
                self._stop_beam_check_event.set()
            time.sleep(1)

    def _start_beam_check(self):
        self._beam_is_okay = True
        self._stop_beam_check_event = threading.Event()

        self.beam_check_thread = threading.Thread(target=self._check_beam, daemon=True)
        self.beam_check_thread.start()

    def _was_beam_okay(self):
        self._stop_beam_check_event.set()
        self.beam_check_thread.join()
        return self._beam_is_okay

    def _print_beamline_checks(self):
        for msg in self._check_msgs:
            logger.warning(msg)

    def _wait_for_beamline_checks(self):
        self._print_beamline_checks()
        try:
            msg = LogbookMessage(self.client.logbook)
            msg.add_text(
                f"<p><mark class='pen-red'><strong>Beamline checks failed at {str(datetime.datetime.now())}: {''.join(self._check_msgs)}</strong></mark></p>"
            ).add_tag(["BEC", "beam_check"])
            self.client.logbook.send_logbook_message(msg)
        except Exception:
            logger.warning("Failed to send update to SciLog.")

        while True:
            self._beam_is_okay = True
            self._check_msgs = self._run_beamline_checks()
            if self._beam_is_okay:
                break
            self._print_beamline_checks()
            time.sleep(1)

        try:
            msg = LogbookMessage(self.client.logbook)
            msg.add_text(
                f"<p><mark class='pen-red'><strong>Operation resumed at {str(datetime.datetime.now())}.</strong></mark></p>"
            ).add_tag(["BEC", "beam_check"])
            self.client.logbook.send_logbook_message(msg)
        except Exception:
            logger.warning("Failed to send update to SciLog.")

    def add_sample_database(
        self, samplename, date, eaccount, scan_number, setup, sample_additional_info, user
    ):
        """Add a sample to the omny sample database. This also retrieves the tomo id."""
        subprocess.run(
            f"wget --user=omny --password=samples -q -O /tmp/currsamplesnr.txt 'https://omny.web.psi.ch/samples/newmeasurement.php?sample={samplename}&date={date}&eaccount={eaccount}&scannr={scan_number}&setup={setup}&additional={sample_additional_info}&user={user}'",
            shell=True,
        )
        with open("/tmp/currsamplesnr.txt") as tomo_number_file:
            tomo_number = int(tomo_number_file.read())
        return tomo_number

    def sub_tomo_scan(self, subtomo_number, start_angle=None):
        """start a subtomo"""
        dev = builtins.__dict__.get("dev")
        bec = builtins.__dict__.get("bec")

        if start_angle is None:
            if subtomo_number == 1:
                start_angle = 0
            elif subtomo_number == 2:
                start_angle = self.tomo_angle_stepsize / 8.0 * 4
            elif subtomo_number == 3:
                start_angle = self.tomo_angle_stepsize / 8.0 * 2
            elif subtomo_number == 4:
                start_angle = self.tomo_angle_stepsize / 8.0 * 6
            elif subtomo_number == 5:
                start_angle = self.tomo_angle_stepsize / 8.0 * 1
            elif subtomo_number == 6:
                start_angle = self.tomo_angle_stepsize / 8.0 * 5
            elif subtomo_number == 7:
                start_angle = self.tomo_angle_stepsize / 8.0 * 3
            elif subtomo_number == 8:
                start_angle = self.tomo_angle_stepsize / 8.0 * 7

        # _tomo_shift_angles (potential global variable)
        _tomo_shift_angles = 0
        angle_end = start_angle + 360
        for angle in np.linspace(
            start_angle + _tomo_shift_angles,
            angle_end,
            num=int(360 / self.tomo_angle_stepsize) + 1,
            endpoint=True,
        ):
            successful = False
            if 0 <= angle < 360.05:
                print(f"Starting LamNI scan for angle {angle}")
                while not successful:
                    self._start_beam_check()
                    if not self.special_angles:
                        self._current_special_angles = []
                    if self._current_special_angles:
                        next_special_angle = self._current_special_angles[0]
                        if np.isclose(angle, next_special_angle, atol=0.5):
                            self._current_special_angles.pop(0)
                            num_repeats = self.special_angle_repeats
                    else:
                        num_repeats = 1
                    for i in range(num_repeats):
                        # 2 projections, 1 for each polarization state
                        cp()
                        self.tomo_scan_projection(angle)
                        self.tomo_reconstruct()
                        cm()
                        self.tomo_scan_projection(angle)
                        self.tomo_reconstruct()

                    if self._was_beam_okay():
                        successful = True
                    else:
                        self._wait_for_beamline_checks()

                tomo_id = 0
                with open(
                    os.path.expanduser("~/Data10/specES1/dat-files/tomography_scannumbers.txt"),
                    "a+",
                ) as out_file:
                    # pylint: disable=undefined-variable
                    out_file.write(
                        f"{bec.queue.next_scan_number-1} {angle} {dev.lsamrot.read()['lsamrot']['value']:.3f} {self.tomo_id} {subtomo_number} {0} {'lamni'}\n"
                    )

    def tomo_scan(self, subtomo_start=1, start_angle=None):
<<<<<<< HEAD
        self._current_special_angles = self.special_angles.copy()
=======
        """start a tomo scan"""
        bec = builtins.__dict__.get("bec")
>>>>>>> 9c508a99
        if subtomo_start == 1 and start_angle is None:
            # pylint: disable=undefined-variable
            self.tomo_id = self.add_sample_database(
                "bec_test_sample",
                str(datetime.date.today()),
                "e20131",
                bec.queue.next_scan_number,
                "lamni",
                "test additional info",
                "BEC",
            )
            self.write_pdf_report()
        for ii in range(subtomo_start, 9):
            self.sub_tomo_scan(ii, start_angle=start_angle)
            start_angle = None

    def tomo_parameters(self):
        """print and update the tomo parameters"""
        print("Current settings:")
        print(f"Counting time           <ctime>  =  {self.tomo_countingtime} s")
        print(f"Stepsize microns         <step>  =  {self.tomo_shellstep}")
        print(
            f"Piezo range (max 80)  <microns>  =  {self.lamni_piezo_range_x}, {self.lamni_piezo_range_y}"
        )
        print(f"Stitching number x,y             =  {self.lamni_stitch_x}, {self.lamni_stitch_y}")
        print(f"Stitching overlap                =  {self.tomo_stitch_overlap}")
        print(f"Circuilar FOV diam    <microns>  =  {self.tomo_circfov}")
        print(f"Reconstruction queue name        =  {self.ptycho_reconstruct_foldername}")
        print(
            "For information, fov offset is rotating and finding the ROI, manual shift moves rotation center"
        )
        print(f"   _tomo_fovx_offset       <mm>  =  {self.tomo_fovx_offset}")
        print(f"   _tomo_fovy_offset       <mm>  =  {self.tomo_fovy_offset}")
        print(f"   _manual_shift_x         <mm>  =  {self.manual_shift_x}")
        print(f"   _manual_shift_y         <mm>  =  {self.manual_shift_y}")
        print(f"Angular step within sub-tomogram:   {self.tomo_angle_stepsize} degrees")
        print(f"Resulting in number of projections: {360/self.tomo_angle_stepsize*8}\n")

        user_input = input("Are these parameters correctly set for your scan? ")
        if user_input == "y":
            print("good then")
        else:
            self.tomo_countingtime = self._get_val("<ctime> s", self.tomo_countingtime, float)
            self.tomo_shellstep = self._get_val("<step size> um", self.tomo_shellstep, float)
            self.lamni_piezo_range_x = self._get_val(
                "<piezo range X (max 80)> um", self.lamni_piezo_range_x, float
            )
            self.lamni_piezo_range_y = self._get_val(
                "<piezo range Y (max 80)> um", self.lamni_piezo_range_y, float
            )
            self.lamni_stitch_x = self._get_val("<stitch X>", self.lamni_stitch_x, int)
            self.lamni_stitch_y = self._get_val("<stitch Y>", self.lamni_stitch_y, int)
            self.tomo_circfov = self._get_val("<circular FOV> um", self.tomo_circfov, float)
            self.ptycho_reconstruct_foldername = self._get_val(
                "Reconstruction queue ", self.ptycho_reconstruct_foldername, str
            )
            tomo_numberofprojections = self._get_val(
                "Number of projections", 360 / self.tomo_angle_stepsize * 8, int
            )

            print(f"The angular step will be {360/tomo_numberofprojections}")
            self.tomo_angle_stepsize = 360 / tomo_numberofprojections * 8
            print(f"The angular step in a subtomogram it will be {self.tomo_angle_stepsize}")

    @staticmethod
    def _get_val(msg: str, default_value, data_type):
        return data_type(input(f"{msg} ({default_value}): ") or default_value)

    def tomo_reconstruct(self, base_path="~/Data10/specES1"):
        """write the tomo reconstruct file for the reconstruction queue"""
        bec = builtins.__dict__.get("bec")
        base_path = os.path.expanduser(base_path)
        ptycho_queue_path = Path(os.path.join(base_path, self.ptycho_reconstruct_foldername))
        ptycho_queue_path.mkdir(parents=True, exist_ok=True)

        # pylint: disable=undefined-variable
        last_scan_number = bec.queue.next_scan_number - 1
        ptycho_queue_file = os.path.abspath(
            os.path.join(ptycho_queue_path, f"scan_{last_scan_number:05d}.dat")
        )
        with open(ptycho_queue_file, "w") as queue_file:
            scans = " ".join([str(scan) for scan in self._current_scan_list])
            queue_file.write(f"p.scan_number {scans}\n")
            queue_file.write(f"p.check_nextscan_started 1\n")

    def write_pdf_report(self):
        """create and write the pdf report with the current LamNI settings"""
        dev = builtins.__dict__.get("dev")
        header = (
            " \n" * 3
            + "  :::            :::       :::   :::   ::::    ::: ::::::::::: \n"
            + "  :+:          :+: :+:    :+:+: :+:+:  :+:+:   :+:     :+:     \n"
            + "  +:+         +:+   +:+  +:+ +:+:+ +:+ :+:+:+  +:+     +:+     \n"
            + "  +#+        +#++:++#++: +#+  +:+  +#+ +#+ +:+ +#+     +#+     \n"
            + "  +#+        +#+     +#+ +#+       +#+ +#+  +#+#+#     +#+     \n"
            + "  #+#        #+#     #+# #+#       #+# #+#   #+#+#     #+#     \n"
            + "  ########## ###     ### ###       ### ###    #### ########### \n"
        )
        padding = 20
        piezo_range = f"{self.lamni_piezo_range_x:.2f}/{self.lamni_piezo_range_y:.2f}"
        stitching = f"{self.lamni_stitch_x:.2f}/{self.lamni_stitch_y:.2f}"
        dataset_id = str(self.client.queue.next_dataset_number)
<<<<<<< HEAD
        content = [
=======
        # pylint: disable=undefined-variable
        content = (
>>>>>>> 9c508a99
            f"{'Sample Name:':<{padding}}{'test':>{padding}}\n",
            f"{'Measurement ID:':<{padding}}{str(self.tomo_id):>{padding}}\n",
            f"{'Dataset ID:':<{padding}}{dataset_id:>{padding}}\n",
            f"{'Sample Info:':<{padding}}{'Sample Info':>{padding}}\n",
            f"{'e-account:':<{padding}}{str(self.client.username):>{padding}}\n",
            f"{'Number of projections:':<{padding}}{int(360 / self.tomo_angle_stepsize * 8):>{padding}}\n",
            f"{'First scan number:':<{padding}}{self.client.queue.next_scan_number:>{padding}}\n",
            f"{'Last scan number approx.:':<{padding}}{self.client.queue.next_scan_number + int(360 / self.tomo_angle_stepsize * 8) + 10:>{padding}}\n",
            f"{'Current photon energy:':<{padding}}{dev.mokev.read(cached=True)['value']:>{padding}.4f}\n",
            f"{'Exposure time:':<{padding}}{self.tomo_countingtime:>{padding}.2f}\n",
            f"{'Fermat spiral step size:':<{padding}}{self.tomo_shellstep:>{padding}.2f}\n",
            f"{'Piezo range (FOV sample plane):':<{padding}}{piezo_range:>{padding}}\n",
            f"{'Restriction to circular FOV:':<{padding}}{self.tomo_circfov:>{padding}.2f}\n",
            f"{'Stitching:':<{padding}}{stitching:>{padding}}\n",
            f"{'Number of individual sub-tomograms:':<{padding}}{8:>{padding}}\n",
            f"{'Angular step within sub-tomogram:':<{padding}}{self.tomo_angle_stepsize:>{padding}.2f}\n",
        ]
        content = "".join(content)
        user_target = os.path.expanduser(f"~/Data10/documentation/tomo_scan_ID_{self.tomo_id}.pdf")
        with PDFWriter(user_target) as file:
            file.write(header)
            file.write(content)
        subprocess.run(
            "xterm /work/sls/spec/local/XOMNY/bin/upload/upload_last_pon.sh &",
            shell=True,
        )
        # status = subprocess.run(f"cp /tmp/spec-e20131-specES1.pdf {user_target}", shell=True)
        msg = LogbookMessage(self.client.logbook)
        logo_path = os.path.join(os.path.dirname(os.path.abspath(__file__)), "LamNI_logo.png")
        msg.add_file(logo_path).add_text("".join(content).replace("\n", "</p><p>")).add_tag(
            ["BEC", "tomo_parameters", f"dataset_id_{dataset_id}", "LamNI"]
        )
        self.client.logbook.send_logbook_message(msg)<|MERGE_RESOLUTION|>--- conflicted
+++ resolved
@@ -322,7 +322,6 @@
         self.check_fofb = True
         self._check_msgs = []
         self.tomo_id = None
-<<<<<<< HEAD
         self.corr_pos_x_2 = []
         self.corr_pos_y_2 = []
         self.corr_angle_2 = []
@@ -330,6 +329,9 @@
         self.special_angle_repeats = 20
         self.special_angle_tolerance = 20
         self._current_special_angles = []
+        self._beam_is_okay = True
+        self._stop_beam_check_event = None
+        self.beam_check_thread = None
 
     def reset_correction(self):
         self.corr_pos_x = []
@@ -343,11 +345,6 @@
 
     def reset_xray_eye_correction(self):
         self.client.delete_global_var("tomo_fit_xray_eye")
-=======
-        self._beam_is_okay = True
-        self._stop_beam_check_event = None
-        self.beam_check_thread = None
->>>>>>> 9c508a99
 
     def get_beamline_checks_enabled(self):
         print(
@@ -897,12 +894,10 @@
                     )
 
     def tomo_scan(self, subtomo_start=1, start_angle=None):
-<<<<<<< HEAD
-        self._current_special_angles = self.special_angles.copy()
-=======
         """start a tomo scan"""
         bec = builtins.__dict__.get("bec")
->>>>>>> 9c508a99
+        self._current_special_angles = self.special_angles.copy()
+
         if subtomo_start == 1 and start_angle is None:
             # pylint: disable=undefined-variable
             self.tomo_id = self.add_sample_database(
@@ -1005,12 +1000,7 @@
         piezo_range = f"{self.lamni_piezo_range_x:.2f}/{self.lamni_piezo_range_y:.2f}"
         stitching = f"{self.lamni_stitch_x:.2f}/{self.lamni_stitch_y:.2f}"
         dataset_id = str(self.client.queue.next_dataset_number)
-<<<<<<< HEAD
         content = [
-=======
-        # pylint: disable=undefined-variable
-        content = (
->>>>>>> 9c508a99
             f"{'Sample Name:':<{padding}}{'test':>{padding}}\n",
             f"{'Measurement ID:':<{padding}}{str(self.tomo_id):>{padding}}\n",
             f"{'Dataset ID:':<{padding}}{dataset_id:>{padding}}\n",
