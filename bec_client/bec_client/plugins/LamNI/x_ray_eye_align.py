import builtins
import datetime
import os
import subprocess
import threading
import time
from collections import defaultdict
from pathlib import Path

import numpy as np
from bec_utils import bec_logger
from bec_utils.pdf_writer import PDFWriter
from typeguard import typechecked

from bec_client.plugins.cSAXS import epics_get, epics_put, fshclose, fshopen

from .lamni_optics_mixin import LamNIOpticsMixin

logger = bec_logger.logger
bec = builtins.__dict__.get("bec")


class XrayEyeAlign:
    # pixel calibration, multiply to get mm
    # PIXEL_CALIBRATION = 0.2/209 #.2 with binning
    PIXEL_CALIBRATION = 0.2 / 218  # .2 with binning

    def __init__(self, client, lamni) -> None:
        self.client = client
        self.lamni = lamni
        self.device_manager = client.device_manager
        self.scans = client.scans
        self.xeye = self.device_manager.devices.xeye
        self.alignment_values = defaultdict(list)
        self._reset_init_values()

    def _reset_init_values(self):
        self.shift_xy = [0, 0]
        self._xray_fov_xy = [0, 0]

    def save_frame(self):
        epics_put("XOMNYI-XEYE-SAVFRAME:0", 1)

    def update_frame(self):
        epics_put("XOMNYI-XEYE-ACQDONE:0", 0)
        # start live
        epics_put("XOMNYI-XEYE-ACQ:0", 1)
        # wait for start live
        while epics_get("XOMNYI-XEYE-ACQDONE:0") == 0:
            time.sleep(0.5)
            print("waiting for live view to start...")
        fshopen()

        epics_put("XOMNYI-XEYE-ACQDONE:0", 0)

        while epics_get("XOMNYI-XEYE-ACQDONE:0") == 0:
            print("waiting for new frame...")
            time.sleep(0.5)

        time.sleep(0.5)
        # stop live view
        epics_put("XOMNYI-XEYE-ACQ:0", 0)
        time.sleep(1)
        # fshclose
        print("got new frame")

    def _disable_rt_feedback(self):
        self.device_manager.devices.rtx.controller.feedback_disable()

    def _enable_rt_feedback(self):
        self.device_manager.devices.rtx.controller.feedback_enable_with_reset()

    def tomo_rotate(self, val: float):
        # pylint: disable=undefined-variable
        umv(self.device_manager.devices.lsamrot, val)

    def get_tomo_angle(self):
        return self.device_manager.devices.lsamrot.readback.read()["lsamrot"]["value"]

    def update_fov(self, k: int):
        self._xray_fov_xy[0] = max(epics_get(f"XOMNYI-XEYE-XWIDTH_X:{k}"), self._xray_fov_xy[0])
        self._xray_fov_xy[1] = max(0, self._xray_fov_xy[0])

    @property
    def movement_buttons_enabled(self):
        return [epics_get("XOMNYI-XEYE-ENAMVX:0"), epics_get("XOMNYI-XEYE-ENAMVY:0")]

    @movement_buttons_enabled.setter
    def movement_buttons_enabled(self, enabled: bool):
        enabled = int(enabled)
        epics_put("XOMNYI-XEYE-ENAMVX:0", enabled)
        epics_put("XOMNYI-XEYE-ENAMVY:0", enabled)

    def send_message(self, msg: str):
        epics_put("XOMNYI-XEYE-MESSAGE:0.DESC", msg)

    def align(self):
        # reset shift xy and fov params
        self._reset_init_values()
<<<<<<< HEAD

=======
        
>>>>>>> 518ac840
        # this makes sure we are in a defined state
        self._disable_rt_feedback()

        epics_put("XOMNYI-XEYE-PIXELSIZE:0", self.PIXEL_CALIBRATION)

        self._enable_rt_feedback()

        # initialize
        # disable movement buttons
        self.movement_buttons_enabled = False

        epics_put("XOMNYI-XEYE-ACQ:0", 0)
        self.send_message("please wait...")

        # put sample name
        epics_put("XOMNYI-XEYE-SAMPLENAME:0.DESC", "Let us LAMNI...")

        # first step
        self._disable_rt_feedback()
        k = 0

        # move zone plate in, eye in to get beam position
        self.lamni.lfzp_in()

        self.update_frame()

        # enable submit buttons
        self.movement_buttons_enabled = False
        epics_put("XOMNYI-XEYE-SUBMIT:0", 0)
        epics_put("XOMNYI-XEYE-STEP:0", 0)
        self.send_message("Submit center value of FZP.")

        while True:
            if epics_get("XOMNYI-XEYE-SUBMIT:0") == 1:
                val_x = epics_get(f"XOMNYI-XEYE-XVAL_X:{k}") * self.PIXEL_CALIBRATION  # in mm
                val_y = epics_get(f"XOMNYI-XEYE-YVAL_Y:{k}") * self.PIXEL_CALIBRATION  # in mm
                self.alignment_values[k] = [val_x, val_y]
                print(
                    f"Clicked position {k}: x {self.alignment_values[k][0]}, y {self.alignment_values[k][1]}"
                )

                if k == 0:  # received center value of FZP
                    self.send_message("please wait ...")
                    # perform movement: FZP out, Sample in
                    self.lamni.loptics_out()
                    epics_put("XOMNYI-XEYE-SUBMIT:0", -1)  # disable submit button
                    self.movement_buttons_enabled = False
                    print("Moving sample in, FZP out")

                    self._disable_rt_feedback()
                    time.sleep(0.3)
                    self._enable_rt_feedback()
                    time.sleep(0.3)

                    # zero is now at the center
                    self.update_frame()
                    self.send_message("Go and find the sample")
                    epics_put("XOMNYI-XEYE-SUBMIT:0", 0)
                    self.movement_buttons_enabled = True

                elif (
                    k == 1
                ):  # received sample center value at samroy 0 ie the final base shift values
                    msg = f"Base shift values from movement are x {self.shift_xy[0]}, y {self.shift_xy[1]}"
                    print(msg)
                    logger.info(msg)
                    self.shift_xy[0] += (
                        self.alignment_values[0][0] - self.alignment_values[1][0]
                    ) * 1000
                    self.shift_xy[1] += (
                        self.alignment_values[1][1] - self.alignment_values[0][1]
                    ) * 1000
                    print(
                        f"Base shift values from movement and clicked position are x {self.shift_xy[0]}, y {self.shift_xy[1]}"
                    )

                    self.scans.lamni_move_to_scan_center(
                        self.shift_xy[0] / 1000, self.shift_xy[1] / 1000, self.get_tomo_angle()
                    ).wait()

                    self.send_message("please wait ...")
                    epics_put("XOMNYI-XEYE-SUBMIT:0", -1)  # disable submit button
                    self.movement_buttons_enabled = False
                    time.sleep(1)

                    self.scans.lamni_move_to_scan_center(
                        self.shift_xy[0] / 1000, self.shift_xy[1] / 1000, self.get_tomo_angle()
                    ).wait()

                    epics_put("XOMNYI-XEYE-ANGLE:0", self.get_tomo_angle())
                    self.update_frame()
                    self.send_message("Submit sample center and FOV (0 deg)")
                    epics_put("XOMNYI-XEYE-SUBMIT:0", 0)
                    self.update_fov(k)

                elif 1 < k < 10:  # received sample center value at samroy 0 ... 315
                    self.send_message("please wait ...")
                    epics_put("XOMNYI-XEYE-SUBMIT:0", -1)  # disable submit button

                    # we swtich feedback off before rotating to not have it on and off again later for smooth operation
                    self._disable_rt_feedback()
                    self.tomo_rotate((k - 1) * 45 - 45 / 2)
                    self.scans.lamni_move_to_scan_center(
                        self.shift_xy[0] / 1000, self.shift_xy[1] / 1000, self.get_tomo_angle()
                    ).wait()
                    self._disable_rt_feedback()
                    self.tomo_rotate((k - 1) * 45)
                    self.scans.lamni_move_to_scan_center(
                        self.shift_xy[0] / 1000, self.shift_xy[1] / 1000, self.get_tomo_angle()
                    ).wait()

                    epics_put("XOMNYI-XEYE-ANGLE:0", self.get_tomo_angle())
                    self.update_frame()
                    self.send_message("Submit sample center")
                    epics_put("XOMNYI-XEYE-SUBMIT:0", 0)
                    epics_put("XOMNYI-XEYE-ENAMVX:0", 1)
                    self.update_fov(k)

                elif k == 10:  # received sample center value at samroy 270 and done
                    self.send_message("done...")
                    epics_put("XOMNYI-XEYE-SUBMIT:0", -1)  # disable submit button
                    self.movement_buttons_enabled = False
                    self.update_fov(k)
                    break

                k += 1
                epics_put("XOMNYI-XEYE-STEP:0", k)
            if k < 2:
                # allow movements, store movements to calculate center
                _xrayeyalignmvx = epics_get("XOMNYI-XEYE-MVX:0")
                _xrayeyalignmvy = epics_get("XOMNYI-XEYE-MVY:0")
                if _xrayeyalignmvx != 0 or _xrayeyalignmvy != 0:
                    self.shift_xy[0] = self.shift_xy[0] + _xrayeyalignmvx
                    self.shift_xy[1] = self.shift_xy[1] + _xrayeyalignmvy
                    self.scans.lamni_move_to_scan_center(
                        self.shift_xy[0] / 1000, self.shift_xy[1] / 1000, self.get_tomo_angle()
                    ).wait()
                    print(
                        f"Current center horizontal {self.shift_xy[0]} vertical {self.shift_xy[1]}"
                    )
                    epics_put("XOMNYI-XEYE-MVY:0", 0)
                    epics_put("XOMNYI-XEYE-MVX:0", 0)
                    self.update_frame()

            time.sleep(0.2)

        self.write_output()
        fovx = self._xray_fov_xy[0] * self.PIXEL_CALIBRATION * 1000 / 2
        fovy = self._xray_fov_xy[1] * self.PIXEL_CALIBRATION * 1000 / 2
        print(
            f"The largest field of view from the xrayeyealign was \nfovx = {fovx:.0f} microns, fovy = {fovy:.0f} microns"
        )
        print("Use matlab routine to fit the current alignment...")

        print(
            f"This additional shift is applied to the base shift values\n which are x {self.shift_xy[0]}, y {self.shift_xy[1]}"
        )

        self._disable_rt_feedback()

        self.tomo_rotate(0)

        print(
            "\n\nNEXT LOAD ALIGNMENT PARAMETERS\nby running lamni.align.read_alignment_parameters()\n"
        )

        self.client.set_global_var("tomo_fov_offset", self.shift_xy)

    def write_output(self):
        with open(
            os.path.expanduser("~/Data10/specES1/internal/xrayeye_alignmentvalues"), "w"
        ) as alignment_values_file:
            alignment_values_file.write(f"angle\thorizontal\tvertical\n")
            for k in range(2, 11):
                fovx_offset = (self.alignment_values[0][0] - self.alignment_values[k][0]) * 1000
                fovy_offset = (self.alignment_values[k][1] - self.alignment_values[0][1]) * 1000
                print(
                    f"Writing to file new alignment: number {k}, value x {fovx_offset}, y {fovy_offset}"
                )
                alignment_values_file.write(f"{(k-2)*45}\t{fovx_offset}\t{fovy_offset}\n")

    def read_alignment_parameters(self, dir_path=os.path.expanduser("~/Data10/specES1/internal/")):
        tomo_fit_xray_eye = np.zeros((2, 3))
        with open(os.path.join(dir_path, "ptychotomoalign_Ax.txt"), "r") as file:
            tomo_fit_xray_eye[0][0] = file.readline()

        with open(os.path.join(dir_path, "ptychotomoalign_Bx.txt"), "r") as file:
            tomo_fit_xray_eye[0][1] = file.readline()

        with open(os.path.join(dir_path, "ptychotomoalign_Cx.txt"), "r") as file:
            tomo_fit_xray_eye[0][2] = file.readline()

        with open(os.path.join(dir_path, "ptychotomoalign_Ay.txt"), "r") as file:
            tomo_fit_xray_eye[1][0] = file.readline()

        with open(os.path.join(dir_path, "ptychotomoalign_By.txt"), "r") as file:
            tomo_fit_xray_eye[1][1] = file.readline()

        with open(os.path.join(dir_path, "ptychotomoalign_Cy.txt"), "r") as file:
            tomo_fit_xray_eye[1][2] = file.readline()

        self.client.set_global_var("tomo_fit_xray_eye", tomo_fit_xray_eye.tolist())
        # x amp, phase, offset, y amp, phase, offset
        #  0 0    0 1    0 2     1 0    1 1    1 2

        print("New alignment parameters loaded from X-ray eye")
        print(
            f"X Amplitude {tomo_fit_xray_eye[0][0]},"
            f"X Phase {tomo_fit_xray_eye[0][1]}, "
            f"X Offset {tomo_fit_xray_eye[0][2]},"
            f"Y Amplitude {tomo_fit_xray_eye[1][0]},"
            f"Y Phase {tomo_fit_xray_eye[1][1]},"
            f"Y Offset {tomo_fit_xray_eye[1][2]}"
        )


class LamNI(LamNIOpticsMixin):
    def __init__(self, client):
        super().__init__()
        self.client = client
        self.align = XrayEyeAlign(client, self)
        self.corr_pos_x = []
        self.corr_pos_y = []
        self.corr_angle = []
        self.check_shutter = True
        self.check_light_available = True
        self.check_fofb = True
        self._check_msgs = []
        self.tomo_id = -1
        self.corr_pos_x_2 = []
        self.corr_pos_y_2 = []
        self.corr_angle_2 = []
        self.special_angles = []
        self.special_angle_repeats = 20
        self.special_angle_tolerance = 20
        self._current_special_angles = []
        self._beam_is_okay = True
        self._stop_beam_check_event = None
        self.beam_check_thread = None

    def reset_correction(self):
        self.corr_pos_x = []
        self.corr_pos_y = []
        self.corr_angle = []

    def reset_correction_2(self):
        self.corr_pos_x_2 = []
        self.corr_pos_y_2 = []
        self.corr_angle_2 = []

    def reset_xray_eye_correction(self):
        self.client.delete_global_var("tomo_fit_xray_eye")

    def get_beamline_checks_enabled(self):
        print(
            f"Shutter: {self.check_shutter}\nFOFB: {self.check_fofb}\nLight available: {self.check_light_available}"
        )

    def set_beamline_checks_enabled(self, val: bool):
        self.check_shutter = val
        self.check_light_available = val
        self.check_fofb = val
        self.get_beamline_checks_enabled()

    def set_special_angles(self, angles: list, repeats: int = 20, tolerance: float = 0.5):
        """Set the special angles for a tomo

        Args:
            angles (list): List of special angles
            repeats (int, optional): Number of repeats at a special angle. Defaults to 20.
            tolerance (float, optional): Number of repeats at a special angle. Defaults to 0.5.

        """
        self.special_angles = angles
        self.special_angle_repeats = repeats
        self.special_angle_tolerance = tolerance

    def remove_special_angles(self):
        """Remove the special angles and set the number of repeats to 1"""
        self.special_angles = []
        self.special_angle_repeats = 1

    @property
    def tomo_fovx_offset(self):
        val = self.client.get_global_var("tomo_fov_offset")
        if val is None:
            return 0.0
        return val[0] / 1000

    @tomo_fovx_offset.setter
    @typechecked
    def tomo_fovx_offset(self, val: float):
        val_old = self.client.get_global_var("tomo_fov_offset")
        if val_old is None:
            val_old = [0.0, 0.0]
        self.client.set_global_var("tomo_fov_offset", [val*1000,val_old[1]])

    @property
    def tomo_fovy_offset(self):
        val = self.client.get_global_var("tomo_fov_offset")
        if val is None:
            return 0.0
        return val[1] / 1000

    @tomo_fovy_offset.setter
    @typechecked
    def tomo_fovy_offset(self, val: float):
        val_old = self.client.get_global_var("tomo_fov_offset")
        if val_old is None:
            val_old = [0.0, 0.0]
        self.client.set_global_var("tomo_fov_offset", [val_old[0], val*1000])

    @property
    def tomo_shellstep(self):
        val = self.client.get_global_var("tomo_shellstep")
        if val is None:
            return 1
        return val

    @tomo_shellstep.setter
    def tomo_shellstep(self, val: float):
        self.client.set_global_var("tomo_shellstep", val)

    @property
    def tomo_circfov(self):
        val = self.client.get_global_var("tomo_circfov")
        if val is None:
            return 0.0
        return val

    @tomo_circfov.setter
    def tomo_circfov(self, val: float):
        self.client.set_global_var("tomo_circfov", val)

    @property
    def tomo_countingtime(self):
        val = self.client.get_global_var("tomo_countingtime")
        if val is None:
            return 0.1
        return val

    @tomo_countingtime.setter
    def tomo_countingtime(self, val: float):
        self.client.set_global_var("tomo_countingtime", val)

    @property
    def manual_shift_x(self):
        val = self.client.get_global_var("manual_shift_x")
        if val is None:
            return 0.0
        return val

    @manual_shift_x.setter
    def manual_shift_x(self, val: float):
        self.client.set_global_var("manual_shift_x", val)

    @property
    def manual_shift_y(self):
        val = self.client.get_global_var("manual_shift_y")
        if val is None:
            return 0.0
        return val

    @manual_shift_y.setter
    def manual_shift_y(self, val: float):
        self.client.set_global_var("manual_shift_y", val)

    @property
    def lamni_piezo_range_x(self):
        val = self.client.get_global_var("lamni_piezo_range_x")
        if val is None:
            return 20
        return val

    @lamni_piezo_range_x.setter
    def lamni_piezo_range_x(self, val: float):
        if val > 80:
            raise ValueError("Piezo range cannot be larger than 80 um.")
        self.client.set_global_var("lamni_piezo_range_x", val)

    @property
    def lamni_piezo_range_y(self):
        val = self.client.get_global_var("lamni_piezo_range_y")
        if val is None:
            return 20
        return val

    @lamni_piezo_range_y.setter
    def lamni_piezo_range_y(self, val: float):
        if val > 80:
            raise ValueError("Piezo range cannot be larger than 80 um.")
        self.client.set_global_var("lamni_piezo_range_y", val)

    @property
    def lamni_stitch_x(self):
        val = self.client.get_global_var("lamni_stitch_x")
        if val is None:
            return 0
        return val

    @lamni_stitch_x.setter
    @typechecked
    def lamni_stitch_x(self, val: int):
        self.client.set_global_var("lamni_stitch_x", val)

    @property
    def lamni_stitch_y(self):
        val = self.client.get_global_var("lamni_stitch_y")
        if val is None:
            return 0
        return val

    @lamni_stitch_y.setter
    @typechecked
    def lamni_stitch_y(self, val: int):
        self.client.set_global_var("lamni_stitch_y", val)

    @property
    def ptycho_reconstruct_foldername(self):
        val = self.client.get_global_var("ptycho_reconstruct_foldername")
        if val is None:
            return "ptycho_reconstruct"
        return val

    @ptycho_reconstruct_foldername.setter
    def ptycho_reconstruct_foldername(self, val: str):
        self.client.set_global_var("ptycho_reconstruct_foldername", val)

    @property
    def tomo_angle_stepsize(self):
        val = self.client.get_global_var("tomo_angle_stepsize")
        if val is None:
            return 10.0
        return val

    @tomo_angle_stepsize.setter
    def tomo_angle_stepsize(self, val: float):
        self.client.set_global_var("tomo_angle_stepsize", val)

    @property
    def tomo_stitch_overlap(self):
        val = self.client.get_global_var("tomo_stitch_overlap")
        if val is None:
            return 0.2
        return val

    @tomo_stitch_overlap.setter
    def tomo_stitch_overlap(self, val: float):
        self.client.set_global_var("tomo_stitch_overlap", val)

    def write_to_spec_log(self, content):
        try:
            with open(
                os.path.expanduser(
                    "~/Data10/specES1/log-files/specES1_started_2022_11_30_1313.log"
                ),
                "a",
            ) as log_file:
                log_file.write(content)
        except Exception:
            logger.warning("Failed to write to spec log file (omny web page).")

    def write_to_scilog(self, content):
        try:
            msg = bec.logbook.LogbookMessage()
            msg.add_text(content).add_tag(["BEC"])
            self.client.logbook.send_logbook_message(msg)
        except Exception:
            logger.warning("Failed to write to scilog.")

    def tomo_scan_projection(self, angle: float):
        scans = builtins.__dict__.get("scans")

        additional_correction = self.compute_additional_correction(angle)
        additional_correction_2 = self.compute_additional_correction_2(angle)
        correction_xeye_mu = self.lamni_compute_additional_correction_xeye_mu(angle)

        self._current_scan_list = []

        for stitch_x in range(-self.lamni_stitch_x, self.lamni_stitch_x + 1):
            for stitch_y in range(-self.lamni_stitch_y, self.lamni_stitch_y + 1):
                # pylint: disable=undefined-variable
                self._current_scan_list.append(bec.queue.next_scan_number)
                logger.info(
                    f"scans.lamni_fermat_scan(fov_size=[{self.lamni_piezo_range_x},{self.lamni_piezo_range_y}], step={self.tomo_shellstep}, stitch_x={0}, stitch_y={0}, stitch_overlap={1},"
                    f"center_x={self.tomo_fovx_offset}, center_y={self.tomo_fovy_offset}, "
                    f"shift_x={self.manual_shift_x+correction_xeye_mu[0]-additional_correction[0]-additional_correction_2[0]}, "
                    f"shift_y={self.manual_shift_y+correction_xeye_mu[1]-additional_correction[1]-additional_correction_2[1]}, "
                    f"fov_circular={self.tomo_circfov}, angle={angle}, scan_type='fly')"
                )
                log_message = f"{str(datetime.datetime.now())}: LamNI scan projection at angle {angle}, scan number {bec.queue.next_scan_number}.\n"
                self.write_to_spec_log(log_message)
                self.write_to_scilog(log_message)

                scans.lamni_fermat_scan(
                    fov_size=[self.lamni_piezo_range_x, self.lamni_piezo_range_y],
                    step=self.tomo_shellstep,
                    stitch_x=stitch_x,
                    stitch_y=stitch_y,
                    stitch_overlap=self.tomo_stitch_overlap,
                    center_x=self.tomo_fovx_offset,
                    center_y=self.tomo_fovy_offset,
                    shift_x=(
                        self.manual_shift_x
                        + correction_xeye_mu[0]
                        - additional_correction[0]
                        - additional_correction_2[0]
                    ),
                    shift_y=(
                        self.manual_shift_y
                        + correction_xeye_mu[1]
                        - additional_correction[1]
                        - additional_correction_2[1]
                    ),
                    fov_circular=self.tomo_circfov,
                    angle=angle,
                    scan_type="fly",
                    exp_time=self.tomo_countingtime,
                )

    def lamni_compute_additional_correction_xeye_mu(self, angle):
        tomo_fit_xray_eye = self.client.get_global_var("tomo_fit_xray_eye")
        if tomo_fit_xray_eye is None:
            print("Not applying any additional correction. No x-ray eye data available.\n")
            return (0, 0)

        # x amp, phase, offset, y amp, phase, offset
        #  0 0    0 1    0 2     1 0    1 1    1 2
        correction_x = (
            tomo_fit_xray_eye[0][0] * np.sin(np.radians(angle) + tomo_fit_xray_eye[0][1])
            + tomo_fit_xray_eye[0][2]
        ) / 1000
        correction_y = (
            tomo_fit_xray_eye[1][0] * np.sin(np.radians(angle) + tomo_fit_xray_eye[1][1])
            + tomo_fit_xray_eye[1][2]
        ) / 1000

        print(f"Xeye correction x {correction_x}, y {correction_y} for angle {angle}\n")
        return (correction_x, correction_y)

    def compute_additional_correction(self, angle):
        if not self.corr_pos_x:
            print("Not applying any additional correction. No data available.\n")
            return (0, 0)

        # find index of closest angle
        for j, _ in enumerate(self.corr_pos_x):
            newangledelta = np.fabs(self.corr_angle[j] - angle)
            if j == 0:
                angledelta = newangledelta
                additional_correction_shift_x = self.corr_pos_x[j]
                additional_correction_shift_y = self.corr_pos_y[j]
                continue

            if newangledelta < angledelta:
                additional_correction_shift_x = self.corr_pos_x[j]
                additional_correction_shift_y = self.corr_pos_y[j]
                angledelta = newangledelta

        if additional_correction_shift_x == 0 and angle < self.corr_angle[0]:
            additional_correction_shift_x = self.corr_pos_x[0]
            additional_correction_shift_y = self.corr_pos_y[0]

        if additional_correction_shift_x == 0 and angle > self.corr_angle[-1]:
            additional_correction_shift_x = self.corr_pos_x[-1]
            additional_correction_shift_y = self.corr_pos_y[-1]
        print(
            f"Additional correction shifts: {additional_correction_shift_x} {additional_correction_shift_y}"
        )
        return (additional_correction_shift_x, additional_correction_shift_y)

    def lamni_read_additional_correction(self, correction_file: str):
        with open(correction_file, "r") as f:
            num_elements = f.readline()
            int_num_elements = int(num_elements.split(" ")[2])
            print(int_num_elements)
            corr_pos_x = []
            corr_pos_y = []
            corr_angle = []
            for j in range(0, int_num_elements * 3):
                line = f.readline()
                value = line.split(" ")[2]
                name = line.split(" ")[0].split("[")[0]
                if name == "corr_pos_x":
                    corr_pos_x.append(float(value) / 1000)
                elif name == "corr_pos_y":
                    corr_pos_y.append(float(value) / 1000)
                elif name == "corr_angle":
                    corr_angle.append(float(value))
        self.corr_pos_x = corr_pos_x
        self.corr_pos_y = corr_pos_y
        self.corr_angle = corr_angle
        return

    def compute_additional_correction_2(self, angle):
        if not self.corr_pos_x_2:
            print("Not applying any additional secondary correction. No data available.\n")
            return (0, 0)

        # find index of closest angle
        for j, _ in enumerate(self.corr_pos_x_2):
            newangledelta = np.fabs(self.corr_angle_2[j] - angle)
            if j == 0:
                angledelta = newangledelta
                additional_correction_shift_x = self.corr_pos_x_2[j]
                additional_correction_shift_y = self.corr_pos_y_2[j]
                continue

            if newangledelta < angledelta:
                additional_correction_shift_x = self.corr_pos_x_2[j]
                additional_correction_shift_y = self.corr_pos_y_2[j]
                angledelta = newangledelta

        if additional_correction_shift_x == 0 and angle < self.corr_angle_2[0]:
            additional_correction_shift_x = self.corr_pos_x_2[0]
            additional_correction_shift_y = self.corr_pos_y_2[0]

        if additional_correction_shift_x == 0 and angle > self.corr_angle_2[-1]:
            additional_correction_shift_x = self.corr_pos_x_2[-1]
            additional_correction_shift_y = self.corr_pos_y_2[-1]
        print(
            f"Additional correction shifts 2: {additional_correction_shift_x} {additional_correction_shift_y}"
        )
        return (additional_correction_shift_x, additional_correction_shift_y)

    def lamni_read_additional_correction_2(self, correction_file: str):
        with open(correction_file, "r") as f:
            num_elements = f.readline()
            int_num_elements = int(num_elements.split(" ")[2])
            print(int_num_elements)
            corr_pos_x = []
            corr_pos_y = []
            corr_angle = []
            for j in range(0, int_num_elements * 3):
                line = f.readline()
                value = line.split(" ")[2]
                name = line.split(" ")[0].split("[")[0]
                if name == "corr_pos_x":
                    corr_pos_x.append(float(value) / 1000)
                elif name == "corr_pos_y":
                    corr_pos_y.append(float(value) / 1000)
                elif name == "corr_angle":
                    corr_angle.append(float(value))
        self.corr_pos_x_2 = corr_pos_x
        self.corr_pos_y_2 = corr_pos_y
        self.corr_angle_2 = corr_angle
        return

    def _run_beamline_checks(self):
        msgs = []
        dev = builtins.__dict__.get("dev")
        try:
            if self.check_shutter:
                shutter_val = dev.x12sa_es1_shutter_status.read(cached=True)
                if shutter_val["value"].lower() != "open":
                    self._beam_is_okay = False
                    msgs.append("Check beam failed: Shutter is closed.")
            if self.check_light_available:
                machine_status = dev.sls_machine_status.read(cached=True)
                if machine_status["value"] not in ["Light Available", "Light-Available"]:
                    self._beam_is_okay = False
                    msgs.append("Check beam failed: Light not available.")
            if self.check_fofb:
                fast_orbit_feedback = dev.sls_fast_orbit_feedback.read(cached=True)
                if fast_orbit_feedback["value"] != "running":
                    self._beam_is_okay = False
                    msgs.append("Check beam failed: Fast orbit feedback is not running.")
        except Exception:
            logger.warning("Failed to check beam.")
        return msgs

    def _check_beam(self):
        while not self._stop_beam_check_event.is_set():
            self._check_msgs = self._run_beamline_checks()

            if not self._beam_is_okay:
                self._stop_beam_check_event.set()
            time.sleep(1)

    def _start_beam_check(self):
        self._beam_is_okay = True
        self._stop_beam_check_event = threading.Event()

        self.beam_check_thread = threading.Thread(target=self._check_beam, daemon=True)
        self.beam_check_thread.start()

    def _was_beam_okay(self):
        self._stop_beam_check_event.set()
        self.beam_check_thread.join()
        return self._beam_is_okay

    def _print_beamline_checks(self):
        for msg in self._check_msgs:
            logger.warning(msg)

    def _wait_for_beamline_checks(self):
        self._print_beamline_checks()
        try:
            msg = bec.logbook.LogbookMessage()
            msg.add_text(
                f"<p><mark class='pen-red'><strong>Beamline checks failed at {str(datetime.datetime.now())}: {''.join(self._check_msgs)}</strong></mark></p>"
            ).add_tag(["BEC", "beam_check"])
            self.client.logbook.send_logbook_message(msg)
        except Exception:
            logger.warning("Failed to send update to SciLog.")

        while True:
            self._beam_is_okay = True
            self._check_msgs = self._run_beamline_checks()
            if self._beam_is_okay:
                break
            self._print_beamline_checks()
            time.sleep(1)

        try:
            msg = bec.logbook.LogbookMessage()
            msg.add_text(
                f"<p><mark class='pen-red'><strong>Operation resumed at {str(datetime.datetime.now())}.</strong></mark></p>"
            ).add_tag(["BEC", "beam_check"])
            self.client.logbook.send_logbook_message(msg)
        except Exception:
            logger.warning("Failed to send update to SciLog.")

    def add_sample_database(
        self, samplename, date, eaccount, scan_number, setup, sample_additional_info, user
    ):
        """Add a sample to the omny sample database. This also retrieves the tomo id."""
        subprocess.run(
            f"wget --user=omny --password=samples -q -O /tmp/currsamplesnr.txt 'https://omny.web.psi.ch/samples/newmeasurement.php?sample={samplename}&date={date}&eaccount={eaccount}&scannr={scan_number}&setup={setup}&additional={sample_additional_info}&user={user}'",
            shell=True,
        )
        with open("/tmp/currsamplesnr.txt") as tomo_number_file:
            tomo_number = int(tomo_number_file.read())
        return tomo_number

    def _at_each_angle(self, angle: float) -> None:
        self.tomo_scan_projection(angle)
        self.tomo_reconstruct()

        ### XMCD ###
        # 2 projections, 1 for each polarization state
        # cp()
        # self.tomo_scan_projection(angle)
        # self.tomo_reconstruct()
        # cm()
        # self.tomo_scan_projection(angle)
        # self.tomo_reconstruct()

    def sub_tomo_scan(self, subtomo_number, start_angle=None):
        """start a subtomo"""
        dev = builtins.__dict__.get("dev")
        bec = builtins.__dict__.get("bec")

        if start_angle is None:
            if subtomo_number == 1:
                start_angle = 0
            elif subtomo_number == 2:
                start_angle = self.tomo_angle_stepsize / 8.0 * 4
            elif subtomo_number == 3:
                start_angle = self.tomo_angle_stepsize / 8.0 * 2
            elif subtomo_number == 4:
                start_angle = self.tomo_angle_stepsize / 8.0 * 6
            elif subtomo_number == 5:
                start_angle = self.tomo_angle_stepsize / 8.0 * 1
            elif subtomo_number == 6:
                start_angle = self.tomo_angle_stepsize / 8.0 * 5
            elif subtomo_number == 7:
                start_angle = self.tomo_angle_stepsize / 8.0 * 3
            elif subtomo_number == 8:
                start_angle = self.tomo_angle_stepsize / 8.0 * 7

        # _tomo_shift_angles (potential global variable)
        _tomo_shift_angles = 0
        angle_end = start_angle + 360
        for angle in np.linspace(
            start_angle + _tomo_shift_angles,
            angle_end,
            num=int(360 / self.tomo_angle_stepsize) + 1,
            endpoint=True,
        ):
            successful = False
            if 0 <= angle < 360.05:
                print(f"Starting LamNI scan for angle {angle}")
                while not successful:
                    self._start_beam_check()
                    if not self.special_angles:
                        self._current_special_angles = []
                    if self._current_special_angles:
                        next_special_angle = self._current_special_angles[0]
                        if np.isclose(angle, next_special_angle, atol=0.5):
                            self._current_special_angles.pop(0)
                            num_repeats = self.special_angle_repeats
                    else:
                        num_repeats = 1
                    for i in range(num_repeats):
                        self._at_each_angle(angle)

                    if self._was_beam_okay():
                        successful = True
                    else:
                        self._wait_for_beamline_checks()

                tomo_id = 0
                with open(
                    os.path.expanduser("~/Data10/specES1/dat-files/tomography_scannumbers.txt"),
                    "a+",
                ) as out_file:
                    # pylint: disable=undefined-variable
                    out_file.write(
                        f"{bec.queue.next_scan_number-1} {angle} {dev.lsamrot.read()['lsamrot']['value']:.3f} {self.tomo_id} {subtomo_number} {0} {'lamni'}\n"
                    )

    def tomo_scan(self, subtomo_start=1, start_angle=None):
        """start a tomo scan"""
        bec = builtins.__dict__.get("bec")
        self._current_special_angles = self.special_angles.copy()

        if subtomo_start == 1 and start_angle is None:
            # pylint: disable=undefined-variable
            self.tomo_id = self.add_sample_database(
                "bec_test_sample",
                str(datetime.date.today()),
                bec.active_account.decode(),
                bec.queue.next_scan_number,
                "lamni",
                "test additional info",
                "BEC",
            )
            self.write_pdf_report()
        for ii in range(subtomo_start, 9):
            self.sub_tomo_scan(ii, start_angle=start_angle)
            start_angle = None

    def tomo_parameters(self):
        """print and update the tomo parameters"""
        print("Current settings:")
        print(f"Counting time           <ctime>  =  {self.tomo_countingtime} s")
        print(f"Stepsize microns         <step>  =  {self.tomo_shellstep}")
        print(
            f"Piezo range (max 80)  <microns>  =  {self.lamni_piezo_range_x}, {self.lamni_piezo_range_y}"
        )
        print(f"Stitching number x,y             =  {self.lamni_stitch_x}, {self.lamni_stitch_y}")
        print(f"Stitching overlap                =  {self.tomo_stitch_overlap}")
        print(f"Circuilar FOV diam    <microns>  =  {self.tomo_circfov}")
        print(f"Reconstruction queue name        =  {self.ptycho_reconstruct_foldername}")
        print(
            "For information, fov offset is rotating and finding the ROI, manual shift moves rotation center"
        )
        print(f"   _tomo_fovx_offset       <mm>  =  {self.tomo_fovx_offset}")
        print(f"   _tomo_fovy_offset       <mm>  =  {self.tomo_fovy_offset}")
        print(f"   _manual_shift_x         <mm>  =  {self.manual_shift_x}")
        print(f"   _manual_shift_y         <mm>  =  {self.manual_shift_y}")
        print(f"Angular step within sub-tomogram:   {self.tomo_angle_stepsize} degrees")
        print(f"Resulting in number of projections: {360/self.tomo_angle_stepsize*8}\n")

        user_input = input("Are these parameters correctly set for your scan? ")
        if user_input == "y":
            print("good then")
        else:
            self.tomo_countingtime = self._get_val("<ctime> s", self.tomo_countingtime, float)
            self.tomo_shellstep = self._get_val("<step size> um", self.tomo_shellstep, float)
            self.lamni_piezo_range_x = self._get_val(
                "<piezo range X (max 80)> um", self.lamni_piezo_range_x, float
            )
            self.lamni_piezo_range_y = self._get_val(
                "<piezo range Y (max 80)> um", self.lamni_piezo_range_y, float
            )
            self.lamni_stitch_x = self._get_val("<stitch X>", self.lamni_stitch_x, int)
            self.lamni_stitch_y = self._get_val("<stitch Y>", self.lamni_stitch_y, int)
            self.tomo_circfov = self._get_val("<circular FOV> um", self.tomo_circfov, float)
            self.ptycho_reconstruct_foldername = self._get_val(
                "Reconstruction queue ", self.ptycho_reconstruct_foldername, str
            )
            tomo_numberofprojections = self._get_val(
                "Number of projections", 360 / self.tomo_angle_stepsize * 8, int
            )

            print(f"The angular step will be {360/tomo_numberofprojections}")
            self.tomo_angle_stepsize = 360 / tomo_numberofprojections * 8
            print(f"The angular step in a subtomogram it will be {self.tomo_angle_stepsize}")

    @staticmethod
    def _get_val(msg: str, default_value, data_type):
        return data_type(input(f"{msg} ({default_value}): ") or default_value)

    def tomo_reconstruct(self, base_path="~/Data10/specES1"):
        """write the tomo reconstruct file for the reconstruction queue"""
        bec = builtins.__dict__.get("bec")
        base_path = os.path.expanduser(base_path)
        ptycho_queue_path = Path(os.path.join(base_path, self.ptycho_reconstruct_foldername))
        ptycho_queue_path.mkdir(parents=True, exist_ok=True)

        # pylint: disable=undefined-variable
        last_scan_number = bec.queue.next_scan_number - 1
        ptycho_queue_file = os.path.abspath(
            os.path.join(ptycho_queue_path, f"scan_{last_scan_number:05d}.dat")
        )
        with open(ptycho_queue_file, "w") as queue_file:
            scans = " ".join([str(scan) for scan in self._current_scan_list])
            queue_file.write(f"p.scan_number {scans}\n")
            queue_file.write(f"p.check_nextscan_started 1\n")

    def write_pdf_report(self):
        """create and write the pdf report with the current LamNI settings"""
        dev = builtins.__dict__.get("dev")
        header = (
            " \n" * 3
            + "  :::            :::       :::   :::   ::::    ::: ::::::::::: \n"
            + "  :+:          :+: :+:    :+:+: :+:+:  :+:+:   :+:     :+:     \n"
            + "  +:+         +:+   +:+  +:+ +:+:+ +:+ :+:+:+  +:+     +:+     \n"
            + "  +#+        +#++:++#++: +#+  +:+  +#+ +#+ +:+ +#+     +#+     \n"
            + "  +#+        +#+     +#+ +#+       +#+ +#+  +#+#+#     +#+     \n"
            + "  #+#        #+#     #+# #+#       #+# #+#   #+#+#     #+#     \n"
            + "  ########## ###     ### ###       ### ###    #### ########### \n"
        )
        padding = 20
        piezo_range = f"{self.lamni_piezo_range_x:.2f}/{self.lamni_piezo_range_y:.2f}"
        stitching = f"{self.lamni_stitch_x:.2f}/{self.lamni_stitch_y:.2f}"
        dataset_id = str(self.client.queue.next_dataset_number)
        content = [
            f"{'Sample Name:':<{padding}}{'test':>{padding}}\n",
            f"{'Measurement ID:':<{padding}}{str(self.tomo_id):>{padding}}\n",
            f"{'Dataset ID:':<{padding}}{dataset_id:>{padding}}\n",
            f"{'Sample Info:':<{padding}}{'Sample Info':>{padding}}\n",
            f"{'e-account:':<{padding}}{str(self.client.username):>{padding}}\n",
            f"{'Number of projections:':<{padding}}{int(360 / self.tomo_angle_stepsize * 8):>{padding}}\n",
            f"{'First scan number:':<{padding}}{self.client.queue.next_scan_number:>{padding}}\n",
            f"{'Last scan number approx.:':<{padding}}{self.client.queue.next_scan_number + int(360 / self.tomo_angle_stepsize * 8) + 10:>{padding}}\n",
            f"{'Current photon energy:':<{padding}}{dev.mokev.read(cached=True)['value']:>{padding}.4f}\n",
            f"{'Exposure time:':<{padding}}{self.tomo_countingtime:>{padding}.2f}\n",
            f"{'Fermat spiral step size:':<{padding}}{self.tomo_shellstep:>{padding}.2f}\n",
            f"{'Piezo range (FOV sample plane):':<{padding}}{piezo_range:>{padding}}\n",
            f"{'Restriction to circular FOV:':<{padding}}{self.tomo_circfov:>{padding}.2f}\n",
            f"{'Stitching:':<{padding}}{stitching:>{padding}}\n",
            f"{'Number of individual sub-tomograms:':<{padding}}{8:>{padding}}\n",
            f"{'Angular step within sub-tomogram:':<{padding}}{self.tomo_angle_stepsize:>{padding}.2f}\n",
        ]
        content = "".join(content)
        user_target = os.path.expanduser(f"~/Data10/documentation/tomo_scan_ID_{self.tomo_id}.pdf")
        with PDFWriter(user_target) as file:
            file.write(header)
            file.write(content)
        subprocess.run(
            "xterm /work/sls/spec/local/XOMNY/bin/upload/upload_last_pon.sh &",
            shell=True,
        )
        # status = subprocess.run(f"cp /tmp/spec-e20131-specES1.pdf {user_target}", shell=True)
        msg = bec.logbook.LogbookMessage()
        logo_path = os.path.join(os.path.dirname(os.path.abspath(__file__)), "LamNI_logo.png")
        msg.add_file(logo_path).add_text("".join(content).replace("\n", "</p><p>")).add_tag(
            ["BEC", "tomo_parameters", f"dataset_id_{dataset_id}", "LamNI"]
        )
        self.client.logbook.send_logbook_message(msg)<|MERGE_RESOLUTION|>--- conflicted
+++ resolved
@@ -97,11 +97,7 @@
     def align(self):
         # reset shift xy and fov params
         self._reset_init_values()
-<<<<<<< HEAD
-
-=======
-        
->>>>>>> 518ac840
+
         # this makes sure we are in a defined state
         self._disable_rt_feedback()
 
