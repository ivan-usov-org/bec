--- conflicted
+++ resolved
@@ -1,9 +1,6 @@
-<<<<<<< HEAD
 import builtins
 import datetime
 import os
-=======
->>>>>>> 6434191f
 import time
 
 import numpy as np
@@ -254,7 +251,6 @@
             raise FlomniError("fheater in high limit. How did we get here?? Aborting.")
         if not low:
             self.ensure_osa_back()
-<<<<<<< HEAD
             if dev.fheater.readback.get() < -0.2:
                 umv(dev.fheater, -0.2)
 
@@ -272,13 +268,6 @@
         fheater_in = dev.fheater.user_parameter.get("in")
         umv(dev.fheater, fheater_in)
 
-=======
-            if dev.fcapy.readback.get() < -0.2:
-                umv(dev.fcapy, -0.2)
-
-            dev.fcapy.controller.drive_axis_to_limit(axis_id_numeric, "reverse")
->>>>>>> 6434191f
-
     def ensure_gripper_up(self):
         axis_id = dev.ftransy._config["deviceConfig"].get("axis_Id")
         axis_id_numeric = self.axis_id_to_numeric(axis_id)
@@ -301,7 +290,6 @@
 
         if not low:
             raise FlomniError("Ftray is not at the 'IN' position. Aborting.")
-<<<<<<< HEAD
 
     def ftransfer_flomni_stage_in(self):
         sample_in_position = bool(float(dev.flomni_samples.sample_placed.sample0.get())
@@ -316,8 +304,6 @@
         fsamx_in = dev.fsamx.user_parameter.get("in")
         umv(dev.fsamx, fsamx_in)
         dev.fsamx.limits = [fsamx_in - 0.4, fsamx_in + 0.4]
-=======
->>>>>>> 6434191f
 
     def ftransfer_flomni_stage_out(self):
         target_pos = -162
@@ -752,7 +738,6 @@
             )
 
 
-<<<<<<< HEAD
 class FlomniAlignmentMixin:
     default_correction_file = "correction_flomni_20210300_360deg.txt"
 
@@ -941,9 +926,6 @@
         self.corr_pos_y_2 = []
         self.corr_angle_y_2 = []
 
-=======
-class Flomni(FlomniInitStagesMixin, FlomniSampleTransferMixin):
->>>>>>> 6434191f
     def drive_axis_to_limit(self, device, direction):
         axis_id = device._config["deviceConfig"].get("axis_Id")
         axis_id_numeric = self.axis_id_to_numeric(axis_id)
@@ -1257,14 +1239,8 @@
     dev = bec.device_manager.devices
     flomni = Flomni(bec)
     # flomni.ftransfer_sample_change(12)
-<<<<<<< HEAD
     dev.rtx.controller.feedback_enable_with_reset()
     flomni.tomo_scan_projection(0)
     # flomni.ftransfer_gripper_open()
     # time.sleep(2)
-    # flomni.ftransfer_gripper_close()
-=======
-    flomni.ftransfer_gripper_open()
-    time.sleep(2)
-    flomni.ftransfer_gripper_close()
->>>>>>> 6434191f
+    # flomni.ftransfer_gripper_close()