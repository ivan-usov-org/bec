--- conflicted
+++ resolved
@@ -18,24 +18,18 @@
 )
 bec.start()
 bec.load_high_level_interface("spec_hli")
-<<<<<<< HEAD
-
-dev = bec.device_manager.devices
-scans = bec.scans
-=======
 
 dev = bec.device_manager.devices
 scans = bec.scans
 
 
+from bec_client.plugins import LamNI
 from bec_client.plugins.cSAXS import *
-from bec_client.plugins import LamNI
 
 lamni = LamNI.LamNI(bec)
 bec._ip.prompts.username = "LamNI"
 bec._ip.prompts.status = 1
 
->>>>>>> e916f98e
 
 logger.success("Started BECClient")
 
