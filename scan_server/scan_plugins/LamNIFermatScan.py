"""
SCAN PLUGINS

All new scans should be derived from ScanBase. ScanBase provides various methods that can be customized and overriden
but they are executed in a specific order:

- self.initialize                        # initialize the class if needed
- self.read_scan_motors                  # used to retrieve the start position (and the relative position shift if needed)
- self.prepare_positions                 # prepare the positions for the scan. The preparation is split into multiple sub fuctions:
    - self._calculate_positions          # calculate the positions
    - self._set_positions_offset         # apply the previously retrieved scan position shift (if needed)
    - self._check_limits                 # tests to ensure the limits won't be reached
- self.open_scan                         # send and open_scan message including the scan name, the number of points and the scan motor names
- self.stage                             # stage all devices for the upcoming acquisiton
- self.run_baseline_readings             # read all devices to get a baseline for the upcoming scan
- self.scan_core                         # run a loop over all position 
    - self._at_each_point(ind, pos)      # called at each position with the current index and the target positions as arguments
- self.finalize                          # clean up the scan, e.g. move back to the start position; wait everything to finish
- self.unstage                           # unstage all devices that have been staged before
- self.cleanup                           # send a close scan message and perform additional cleanups if needed
"""

import time
import uuid

import numpy as np
from bec_utils import BECMessage, MessageEndpoints, bec_logger
from scan_server.scans import ScanArgType, ScanBase

MOVEMENT_SCALE_X = np.sin(np.radians(15)) * np.cos(np.radians(30))
MOVEMENT_SCALE_Y = np.cos(np.radians(15))

logger = bec_logger.logger


def lamni_to_stage_coordinates(x: float, y: float) -> tuple:
    """convert from lamni coordinates to stage coordinates"""
    y_stage = y / MOVEMENT_SCALE_Y
    x_stage = 2 * (x - y_stage * MOVEMENT_SCALE_X)
    return (x_stage, y_stage)


def lamni_from_stage_coordinates(x_stage: float, y_stage: float) -> tuple:
    """convert to lamni coordinates from stage coordinates"""
    x = x_stage * 0.5 + y_stage * MOVEMENT_SCALE_X
    y = y_stage * MOVEMENT_SCALE_Y
    return (x, y)


class LamNIFermatScan(ScanBase):
    scan_name = "lamni_fermat_scan"
    scan_report_hint = "table"
    required_kwargs = ["fov_size", "exp_time", "step", "angle"]
    arg_input = []
    arg_bundle_size = None

    def __init__(self, *args, parameter=None, **kwargs):
        """
        A LamNI scan following Fermat's spiral.

        Kwargs:
            shift_x: extra shift in x. The shift will not be rotated. (default 0).
            shift_y: extra shift in y. The shift will not be rotated. (default 0).
            center_x: center position in x at 0 deg.  (optional)
            center_y: center position in y at 0 deg.  (optional)
            angle: rotation angle (will rotate first)
        Returns:

        Examples:
            >>> scans.lamni_fermat_scan(fov_size=[20], step=0.5, exp_time=0.1)
            >>> scans.lamni_fermat_scan(fov_size=[20, 25], center_x=20, step=0.5, exp_time=0.1)
        """

        super().__init__(parameter=parameter, **kwargs)
        self.axis = []
        scan_kwargs = parameter.get("kwargs", {})
        self.fov_size = scan_kwargs.get("fov_size")
        if len(self.fov_size) == 1:
            self.fov_size *= 2  # if we only have one argument, let's assume it's a square
        self.step = scan_kwargs.get("step", 0.1)
        self.center_x = scan_kwargs.get("center_x", 0)
        self.center_y = scan_kwargs.get("center_y", 0)
        self.shift_x = scan_kwargs.get("shift_x", 0)
        self.shift_y = scan_kwargs.get("shift_y", 0)
        self.angle = scan_kwargs.get("angle", 0)

    def initialize(self):
        self.scan_motors = ["rtx", "rty"]

    def prepare_positions(self):
        self._calculate_positions()
        self.num_pos = len(self.positions)

    def _prepare_setup(self):
        yield from self.lamni_rotation(self.angle)
        yield from self.lamni_new_scan_center_interferometer(self.center_x, self.center_y)

    def _calculate_positions(self) -> None:
        pass

    def lamni_rotation(self, angle):

        rpc_id = str(uuid.uuid4())
        # get last setpoint (cannot be based on pos get because they will deviate slightly)
        yield from self.run_rpc("lsamrot", "user_setpoint.get", str(rpc_id))
        lsamrot_current_setpoint = self.get_from_rpc(rpc_id)
        if angle == lsamrot_current_setpoint:
            logger.info("No rotation required")
        else:
            logger.info("Rotating to requested angle")
            yield from self._move_and_wait_devices(["lsamrot"], [angle])

    def lamni_new_scan_center_interferometer(self, x, y):
        """move to new scan center. xy in mm"""
        lsamx_center = 8.866
        lsamy_center = 10.18
        rpc_id = str(uuid.uuid4())
        # could first check if feedback is enabled

        yield from self.run_rpc("rtx", "controller.feedback_disable", str(rpc_id))
        time.sleep(0.05)

        yield from self.run_rpc("rtx", "readback.get", str(rpc_id))
        rtx_current = self.get_from_rpc(rpc_id)
        yield from self.run_rpc("rty", "readback.get", str(rpc_id))
        rty_current = self.get_from_rpc(rpc_id)
        yield from self.run_rpc("lsamx", "readback.get", str(rpc_id))
        lsamx_current = self.get_from_rpc(rpc_id)
        yield from self.run_rpc("lsamy", "readback.get", str(rpc_id))
        lsamy_current = self.get_from_rpc(rpc_id)
        # lsamx_current = self.device_manager.devices.lsamx.read().get("value")
        # lsamy_current = self.device_manager.devices.lsamy.read().get("value")
        # rtx_current = self.device_manager.devices.rtx.read().get("value")
        # rty_current = self.device_manager.devices.rty.read().get("value")

        x_stage, y_stage = lamni_to_stage_coordinates(x, y)

        x_center_expect, y_center_expect = lamni_from_stage_coordinates(
            lsamx_current - lsamx_center, lsamy_current - lsamy_center
        )

        # in microns
        x_drift = x_center_expect * 1000 - rtx_current
        y_drift = y_center_expect * 1000 - rty_current

        logger.info(f"Current uncompensated drift of setup is x={x_drift:.3f}, y={y_drift:.3f}")

        move_x = x_stage + lsamx_center + lamni_to_stage_coordinates(x_drift, y_drift)[0] / 1000
        move_y = y_stage + lsamy_center + lamni_to_stage_coordinates(x_drift, y_drift)[1] / 1000

        coarse_move_req_x = np.abs(lsamx_current - move_x)
        coarse_move_req_y = np.abs(lsamy_current - move_y)

        if (
            np.abs(y_drift) > 150
            or np.abs(x_drift) > 150
            or (coarse_move_req_y < 0.003 and coarse_move_req_x < 0.003)
        ):
            logger.info("No drift correction.")
        else:
            logger.info(
                f"Compensating {[val/1000 for val in lamni_to_stage_coordinates(x_drift,y_drift)]}"
            )

            yield from self._move_and_wait_devices(["lsamx", "lsamy"], [move_x, move_y])

        time.sleep(0.01)
        yield from self.run_rpc("rtx", "readback.get", str(rpc_id))
        rtx_current = self.get_from_rpc(rpc_id)
        yield from self.run_rpc("rty", "readback.get", str(rpc_id))
        rty_current = self.get_from_rpc(rpc_id)
        logger.info(f"New scan center interferometer {rtx_current:.3f}, {rty_current:.3f} microns")

        # second iteration
        x_center_expect, y_center_expect = lamni_from_stage_coordinates(x_stage, y_stage)

        # in microns
        x_drift2 = x_center_expect * 1000 - rtx_current
        y_drift2 = y_center_expect * 1000 - rty_current
        logger.info(
            f"Uncompensated drift of setup after first iteration is x={x_drift2:.3f}, y={y_drift2:.3f}"
        )

        if np.abs(x_drift2) > 5 or np.abs(y_drift2) > 5:
            logger.info(
                f"Compensating second iteration {[val/1000 for val in lamni_to_stage_coordinates(x_drift2,y_drift2)]}"
            )
            move_x = (
                x_stage
                + lsamx_center
                + lamni_to_stage_coordinates(x_drift, y_drift)[0] / 1000
                + lamni_to_stage_coordinates(x_drift2, y_drift2)[0] / 1000
            )
            move_y = (
                y_stage
                + lsamy_center
                + lamni_to_stage_coordinates(x_drift, y_drift)[1] / 1000
                + lamni_to_stage_coordinates(x_drift2, y_drift2)[1] / 1000
            )
            yield from self._move_and_wait_devices(["lsamx", "lsamy"], [move_x, move_y])
            time.sleep(0.01)
            yield from self.run_rpc("rtx", "readback.get", str(rpc_id))
            rtx_current = self.get_from_rpc(rpc_id)
            yield from self.run_rpc("rty", "readback.get", str(rpc_id))
            rty_current = self.get_from_rpc(rpc_id)
            logger.info(
                f"New scan center interferometer after second iteration {rtx_current:.3f}, {rty_current:.3f} microns"
            )
            x_drift2 = x_center_expect * 1000 - rtx_current
            y_drift2 = y_center_expect * 1000 - rty_current
            logger.info(
                f"Uncompensated drift of setup after second iteration is x={x_drift2:.3f}, y={y_drift2:.3f}"
            )
        else:
            logger.info("No second iteration required")

        yield from self.run_rpc("rtx", "controller.feedback_enable_without_reset", str(rpc_id))

        # set_lm rtx _interferometer_pos_x-30 _interferometer_pos_x+30
        # set_lm rty _interferometer_pos_y-30 _interferometer_pos_y+30

    def run_rpc(self, device, func_name, rpc_id, *args, **kwargs):
        yield self.device_msg(
            device=device,
            action="rpc",
            parameter={
                "device": device,
                "func": func_name,
                "rpc_id": rpc_id,
                "args": list(args),
                "kwargs": kwargs,
            },
        )

    def get_from_rpc(self, rpc_id):
        time.sleep(0.1)  # otherwise appeared to read wrong message
        while True:
            msg = self.device_manager.producer.get(MessageEndpoints.device_rpc(rpc_id))
            if msg:
                break
            time.sleep(0.1)
        msg = BECMessage.DeviceRPCMessage.loads(msg)
        print(msg.content.get("out"))
        return msg.content.get("return_val")

    def _move_and_wait_devices(self, devices, pos):
        if not isinstance(pos, list) and not isinstance(pos, np.ndarray):
            pos = [pos]
        for ind, val in enumerate(devices):
            yield self.device_msg(
                device=val,
                action="set",
                parameter={
                    "value": pos[ind],
                    "group": "scan_motor",
                    "wait_group": "scan_motor",
                },
            )
        yield self.device_msg(
            device=devices,
            action="wait",
            parameter={
                "type": "move",
                "group": "scan_motor",
                "wait_group": "scan_motor",
            },
        )

<<<<<<< HEAD
    def open_scan(self):
        yield self.device_msg(
            device=None,
            action="open_scan",
            parameter={
                "primary": self.scan_motors,
                "num_points": self.num_pos,
                "scan_name": self.scan_name,
            },
        )

    def run(self, simulate=False):
        self.simulate = simulate
=======
    def run(self):
>>>>>>> 61d01e6f
        self.initialize()
        yield from self.read_scan_motors()
        self.prepare_positions()
        yield from self._prepare_setup()
        yield from self.open_scan()
        yield from self.stage()
        yield from self.run_baseline_reading()
        yield from self.scan_core()
        yield from self.finalize()
        yield from self.unstage()
        yield from self.cleanup()<|MERGE_RESOLUTION|>--- conflicted
+++ resolved
@@ -266,7 +266,6 @@
             },
         )
 
-<<<<<<< HEAD
     def open_scan(self):
         yield self.device_msg(
             device=None,
@@ -278,11 +277,7 @@
             },
         )
 
-    def run(self, simulate=False):
-        self.simulate = simulate
-=======
     def run(self):
->>>>>>> 61d01e6f
         self.initialize()
         yield from self.read_scan_motors()
         self.prepare_positions()
