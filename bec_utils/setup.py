from setuptools import setup

if __name__ == "__main__":
    setup(
        install_requires=[
            "msgpack",
            "requests",
<<<<<<< HEAD
            "typeguard",
=======
            "typeguard<3.0",
>>>>>>> 07b9e335
            "pyyaml",
            "redis",
            "loguru",
            "rich",
<<<<<<< HEAD
            "psutil",
=======
>>>>>>> 07b9e335
        ]
    )<|MERGE_RESOLUTION|>--- conflicted
+++ resolved
@@ -5,18 +5,11 @@
         install_requires=[
             "msgpack",
             "requests",
-<<<<<<< HEAD
-            "typeguard",
-=======
             "typeguard<3.0",
->>>>>>> 07b9e335
             "pyyaml",
             "redis",
             "loguru",
             "rich",
-<<<<<<< HEAD
             "psutil",
-=======
->>>>>>> 07b9e335
         ]
     )