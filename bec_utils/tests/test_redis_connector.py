from unittest import mock
import pytest
import redis

from bec_utils.BECMessage import AlarmMessage, LogMessage
from bec_utils.connector import ConsumerConnectorError
from bec_utils.endpoints import MessageEndpoints
from bec_utils.redis_connector import (
    Alarms,
    RedisConnector,
    RedisConsumer,
    RedisConsumerThreaded,
    RedisProducer,
    MessageObject,
)


@pytest.fixture
def producer():
    with mock.patch("bec_utils.redis_connector.redis.Redis"):
        prod = RedisProducer("localhost", 1)
        yield prod


@pytest.fixture
def connector():
    with mock.patch("bec_utils.redis_connector.redis.Redis"):
        connector = RedisConnector("localhost:1")
        yield connector


@pytest.fixture
def consumer():
    with mock.patch("bec_utils.redis_connector.redis.Redis"):
        consumer = RedisConsumer("localhost", "1", topics="topics")
        yield consumer


def test_redis_connector_producer(connector):
    ret = connector.producer()
    assert isinstance(ret, RedisProducer)


@pytest.mark.parametrize(
    "topics, threaded", [["topics", True], ["topics", False], [None, True], [None, False]]
)
def test_redis_connector_consumer(connector, threaded, topics):

    pattern = None
    len_of_threads = len(connector._threads)

    if threaded:
        if topics is None and pattern is None:
            with pytest.raises(ValueError) as exc_info:
                ret = connector.consumer(
                    topics=topics, threaded=threaded, cb=lambda *args, **kwargs: ...
                )

            assert exc_info.value.args[0] == "Topics must be set for threaded consumer"
        else:
            ret = connector.consumer(
                topics=topics, threaded=threaded, cb=lambda *args, **kwargs: ...
            )
            assert len(connector._threads) == len_of_threads + 1
            assert isinstance(ret, RedisConsumerThreaded)

    else:
        if not topics:
            with pytest.raises(ConsumerConnectorError):
                ret = connector.consumer(
                    topics=topics, threaded=threaded, cb=lambda *args, **kwargs: ...
                )
            return
        ret = connector.consumer(topics=topics, threaded=threaded, cb=lambda *args, **kwargs: ...)
        assert isinstance(ret, RedisConsumer)


def test_redis_connector_log_warning(connector):
    connector._notifications_producer.send = mock.MagicMock()

    connector.log_warning("msg")
    connector._notifications_producer.send.assert_called_once_with(
        MessageEndpoints.log(), LogMessage(log_type="warning", content="msg").dumps()
    )


def test_redis_connector_log_message(connector):
    connector._notifications_producer.send = mock.MagicMock()

    connector.log_message("msg")
    connector._notifications_producer.send.assert_called_once_with(
        MessageEndpoints.log(), LogMessage(log_type="log", content="msg").dumps()
    )


def test_redis_connector_log_error(connector):
    connector._notifications_producer.send = mock.MagicMock()

    connector.log_error("msg")
    connector._notifications_producer.send.assert_called_once_with(
        MessageEndpoints.log(), LogMessage(log_type="error", content="msg").dumps()
    )


@pytest.mark.parametrize(
    "severity, alarm_type, source, content, metadata",
    [
        [Alarms.MAJOR, "alarm", "source", {"content": "content1"}, {"metadata": "metadata1"}],
        [Alarms.MINOR, "alarm", "source", {"content": "content1"}, {"metadata": "metadata1"}],
        [Alarms.WARNING, "alarm", "source", {"content": "content1"}, {"metadata": "metadata1"}],
    ],
)
def test_redis_connector_raise_alarm(connector, severity, alarm_type, source, content, metadata):
    connector._notifications_producer.set_and_publish = mock.MagicMock()

    connector.raise_alarm(severity, alarm_type, source, content, metadata)

    connector._notifications_producer.set_and_publish.assert_called_once_with(
        MessageEndpoints.alarm(),
        AlarmMessage(
            severity=severity,
            alarm_type=alarm_type,
            source=source,
            content=content,
            metadata=metadata,
        ).dumps(),
    )


@pytest.mark.parametrize("topic , msg", [["topic1", "msg1"], ["topic2", "msg2"]])
def test_redis_producer_send(producer, topic, msg):
    producer.send(topic, msg)
    producer.r.publish.assert_called_once_with(f"{topic}:sub", msg)

    producer.send(topic, msg, pipe=producer.pipeline())
    producer.r.pipeline().publish.assert_called_once_with(f"{topic}:sub", msg)


@pytest.mark.parametrize(
    "topic, msgs, max_size, expire",
    [["topic", "msgs", None, None], ["topic", "msgs", 10, None], ["topic", "msgs", None, 100]],
)
def test_redis_producer_lpush(producer, topic, msgs, max_size, expire):
    pipe = None
    producer.lpush(topic, msgs, pipe, max_size, expire)

    producer.r.pipeline().lpush.assert_called_once_with(f"{topic}:val", msgs)

    if max_size:
        producer.r.pipeline().ltrim.assert_called_once_with(f"{topic}:val", 0, max_size)
    if expire:
        producer.r.pipeline().expire.assert_called_once_with(f"{topic}:val", expire)
    if not pipe:
        producer.r.pipeline().execute.assert_called_once()


@pytest.mark.parametrize(
    "topic , index , msgs, use_pipe", [["topic1", 1, "msg1", True], ["topic2", 4, "msg2", False]]
)
def test_redis_producer_lset(producer, topic, index, msgs, use_pipe):
    pipe = use_pipe_fcn(producer, use_pipe)

    ret = producer.lset(topic, index, msgs, pipe)

    if pipe:
        producer.r.pipeline().lset.assert_called_once_with(f"{topic}:val", index, msgs)
        assert ret == redis.Redis().pipeline().lset()
    else:
        producer.r.lset.assert_called_once_with(f"{topic}:val", index, msgs)
        assert ret == redis.Redis().lset()


@pytest.mark.parametrize(
    "topic, msgs, use_pipe", [["topic1", "msg1", True], ["topic2", "msg2", False]]
)
def test_redis_producer_rpush(producer, topic, msgs, use_pipe):
    pipe = use_pipe_fcn(producer, use_pipe)

    ret = producer.rpush(topic, msgs, pipe)

    if pipe:
        producer.r.pipeline().rpush.assert_called_once_with(f"{topic}:val", msgs)
        assert ret == redis.Redis().pipeline().rpush()
    else:
        producer.r.rpush.assert_called_once_with(f"{topic}:val", msgs)
        assert ret == redis.Redis().rpush()


@pytest.mark.parametrize(
    "topic, start, end, use_pipe", [["topic1", 0, 4, True], ["topic2", 3, 7, False]]
)
def test_redis_producer_lrange(producer, topic, start, end, use_pipe):
    pipe = use_pipe_fcn(producer, use_pipe)

    ret = producer.lrange(topic, start, end, pipe)

    if pipe:
        producer.r.pipeline().lrange.assert_called_once_with(f"{topic}:val", start, end)
        assert ret == redis.Redis().pipeline().lrange()
    else:
        producer.r.lrange.assert_called_once_with(f"{topic}:val", start, end)
        assert ret == redis.Redis().lrange()


@pytest.mark.parametrize(
    "topic, msg, pipe, expire", [["topic1", "msg1", None, 400], ["topic2", "msg2", None, None]]
)
def test_redis_producer_set_and_publish(producer, topic, msg, pipe, expire):

    producer.set_and_publish(topic, msg, pipe, expire)

    producer.r.pipeline().publish.assert_called_once_with(f"{topic}:sub", msg)
    producer.r.pipeline().set.assert_called_once_with(f"{topic}:val", msg)
    if expire:
        producer.r.pipeline().expire.assert_called_once_with(f"{topic}:val", expire)
    if not pipe:
        producer.r.pipeline().execute.assert_called_once()


@pytest.mark.parametrize(
    "topic, msg, is_dict, expire", [["topic1", "msg1", True, None], ["topic2", "msg2", False, 400]]
)
def test_redis_producer_set(producer, topic, msg, is_dict, expire):
    pipe = None
    producer.set(topic, msg, pipe, is_dict, expire)

    if is_dict:
        producer.r.pipeline().hmset.assert_called_once_with(f"{topic}:val", msg)
    else:
        producer.r.pipeline().set.assert_called_once_with(f"{topic}:val", msg)
    if expire:
        producer.r.pipeline().expire.assert_called_once_with(f"{topic}:val", expire)
    if not pipe:
        producer.r.pipeline().execute.assert_called_once()


@pytest.mark.parametrize("pattern", ["samx", "samy"])
def test_redis_producer_keys(producer, pattern):

    ret = producer.keys(pattern)
    producer.r.keys.assert_called_once_with(pattern)
    assert ret == redis.Redis().keys()


def test_redis_producer_pipeline(producer):
    ret = producer.pipeline()
    producer.r.pipeline.assert_called_once()
    assert ret == redis.Redis().pipeline()


@pytest.mark.parametrize("topic,use_pipe", [["topic1", True], ["topic2", False]])
def test_redis_producer_delete(producer, topic, use_pipe):
    pipe = use_pipe_fcn(producer, use_pipe)

    producer.delete(topic, pipe)

    if pipe:
        producer.pipeline().delete.assert_called_once_with(topic)
    else:
        producer.r.delete.assert_called_once_with(topic)


@pytest.mark.parametrize(
    "topic, use_pipe, is_dict",
    [
        ["topic1", True, True],
        ["topic2", False, True],
        ["topic3", True, False],
        ["topic4", False, False],
    ],
)
def test_redis_producer_get(producer, topic, use_pipe, is_dict):
    pipe = use_pipe_fcn(producer, use_pipe)

    ret = producer.get(topic, pipe, is_dict)
    if is_dict:
        if pipe:
            producer.pipeline().hgetall.assert_called_once_with(f"{topic}:val")
            assert ret == redis.Redis().pipeline().hgetall()

        else:
            producer.r.hgetall.assert_called_once_with(f"{topic}:val")
            assert ret == redis.Redis().hgetall()

    else:
        if pipe:
            producer.pipeline().get.assert_called_once_with(f"{topic}:val")
            assert ret == redis.Redis().pipeline().get()

        else:
            producer.r.get.assert_called_once_with(f"{topic}:val")
            assert ret == redis.Redis().get()


def use_pipe_fcn(producer, use_pipe):
    if use_pipe:
        return producer.pipeline()
    return None


<<<<<<< HEAD
def test_redis_consumer_additional_kwargs(connector):
    cons = connector.consumer(topics="topic", parent="here", cb=lambda *args, **kwargs: ...)
    assert "parent" in cons.kwargs
=======
@pytest.mark.parametrize(
    "topics, pattern",
    [
        ["topics1", None],
        [["topics1", "topics2"], None],
        [None, "pattern1"],
        [None, ["pattern1", "pattern2"]],
    ],
)
def test_redis_consumer_init(consumer, topics, pattern):
>>>>>>> 25b7dc51

    with mock.patch("bec_utils.redis_connector.redis.Redis"):
        consumer = RedisConsumer("localhost", "1", topics, pattern, redis_cls=redis.Redis)

        if topics:
            if isinstance(topics, list):
                assert consumer.topics == [f"{topic}:sub" for topic in topics]
            else:
                assert consumer.topics == [f"{topics}:sub"]
        if pattern:
            if isinstance(pattern, list):
                assert consumer.pattern == [f"{pat}:sub" for pat in pattern]
            else:
                assert consumer.pattern == [f"{pattern}:sub"]

        assert consumer.r == redis.Redis()
        assert consumer.pubsub == consumer.r.pubsub()
        assert consumer.host == "localhost"
        assert consumer.port == "1"


@pytest.mark.parametrize("pattern, topics", [["pattern", "topics1"], [None, "topics2"]])
def test_redis_consumer_initialize_connector(consumer, pattern, topics):
    consumer.pattern = pattern

    consumer.topics = topics
    consumer.initialize_connector()

    if consumer.pattern is not None:
        consumer.pubsub.psubscribe.assert_called_once_with(consumer.pattern)
    else:
        consumer.pubsub.subscribe.assert_called_with(consumer.topics)


def test_redis_consumer_poll_messages(consumer):
    def cb_fcn(msg, **kwargs):
        print(msg)

    consumer.cb = cb_fcn

    ret = consumer.poll_messages()

    assert ret == None
    consumer.pubsub.get_message.assert_called_once_with(ignore_subscribe_messages=True)


def test_redis_consumer_shutdown(consumer):
    consumer.shutdown()
    consumer.pubsub.close.assert_called_once()


def test_redis_consumer_additional_kwargs(connector):
    cons = connector.consumer(topics="topic", parent="here")
    assert "parent" in cons.kwargs<|MERGE_RESOLUTION|>--- conflicted
+++ resolved
@@ -1,4 +1,5 @@
 from unittest import mock
+
 import pytest
 import redis
 
@@ -7,11 +8,11 @@
 from bec_utils.endpoints import MessageEndpoints
 from bec_utils.redis_connector import (
     Alarms,
+    MessageObject,
     RedisConnector,
     RedisConsumer,
     RedisConsumerThreaded,
     RedisProducer,
-    MessageObject,
 )
 
 
@@ -298,11 +299,6 @@
     return None
 
 
-<<<<<<< HEAD
-def test_redis_consumer_additional_kwargs(connector):
-    cons = connector.consumer(topics="topic", parent="here", cb=lambda *args, **kwargs: ...)
-    assert "parent" in cons.kwargs
-=======
 @pytest.mark.parametrize(
     "topics, pattern",
     [
@@ -313,10 +309,11 @@
     ],
 )
 def test_redis_consumer_init(consumer, topics, pattern):
->>>>>>> 25b7dc51
 
     with mock.patch("bec_utils.redis_connector.redis.Redis"):
-        consumer = RedisConsumer("localhost", "1", topics, pattern, redis_cls=redis.Redis)
+        consumer = RedisConsumer(
+            "localhost", "1", topics, pattern, redis_cls=redis.Redis, cb=lambda *args, **kwargs: ...
+        )
 
         if topics:
             if isinstance(topics, list):
@@ -366,5 +363,5 @@
 
 
 def test_redis_consumer_additional_kwargs(connector):
-    cons = connector.consumer(topics="topic", parent="here")
+    cons = connector.consumer(topics="topic", parent="here", cb=lambda *args, **kwargs: ...)
     assert "parent" in cons.kwargs