--- conflicted
+++ resolved
@@ -13,10 +13,7 @@
     RedisConsumer,
     RedisConsumerThreaded,
     RedisProducer,
-<<<<<<< HEAD
     RedisConsumerMixin,
-=======
->>>>>>> 22ce00cd
 )
 
 
@@ -374,8 +371,7 @@
 
 
 def test_redis_consumer_additional_kwargs(connector):
-<<<<<<< HEAD
-    cons = connector.consumer(topics="topic", parent="here")
+    cons = connector.consumer(topics="topic", parent="here", cb=lambda *args, **kwargs: ...)
     assert "parent" in cons.kwargs
 
 
@@ -407,8 +403,4 @@
 def test_mixin_init_redis_cls(mixin, consumer):
 
     mixin._init_redis_cls(consumer, None)
-    assert consumer.r == redis.Redis(host="localhost", port=1)
-=======
-    cons = connector.consumer(topics="topic", parent="here", cb=lambda *args, **kwargs: ...)
-    assert "parent" in cons.kwargs
->>>>>>> 22ce00cd
+    assert consumer.r == redis.Redis(host="localhost", port=1)