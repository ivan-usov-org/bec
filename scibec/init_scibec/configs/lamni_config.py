import yaml

from .config import DemoConfig, X12SAConfig


class LamNIConfig(DemoConfig, X12SAConfig):
    def run(self):
        self.write_galil_motors()
        self.write_rt_motors()
        self.write_smaract_motors()
        self.write_eiger1p5m()
        self.write_x12sa_status()
        self.write_sls_status()
        self.load_csaxs_config()
        # self.write_sim_user_motors()
        # self.write_sim_beamline_motors()
        # self.write_sim_beamline_monitors()

    def write_galil_motors(self):
        lamni_galil_motors = [
            ("lsamx", "A", -1, 0.5, {"center": 8.768000}),
            ("lsamy", "B", 1, 0.5, {"center": 10.041000}),
            ("lsamrot", "C", 1, 0.5, {}),
            ("loptz", "D", -1, 0.5, {}),
            ("loptx", "E", 1, 0.5, {"in": -0.244, "out": -0.699}),
            ("lopty", "F", 1, 0.5, {"in": 3.724, "out": 3.53}),
            ("leyex", "G", -1, 0.001, {"in": 14.117000}),
            ("leyey", "H", -1, 0.001, {"in": 48.069000, "out": 0.5}),
        ]
        out = {}
        for m in lamni_galil_motors:
            out[m[0]] = dict(
                {
                    "status": {"enabled": True, "enabled_set": True},
                    "deviceClass": "GalilMotor",
                    "deviceConfig": {
                        "axis_Id": m[1],
                        "name": m[0],
                        "labels": m[0],
                        "host": "mpc2680.psi.ch",
                        "port": 8081,
                        "sign": m[2],
                        "limits": [0, 0],
                        "tolerance": m[3],
                        "device_access": True,
                        "device_mapping": {"rt": "rtx"},
                    },
                    "acquisitionConfig": {
                        "schedule": "sync",
                        "acquisitionGroup": "motor",
                        "readoutPriority": "baseline",
                    },
                    "deviceTags": ["lamni"],
                }
            )
            if m[4]:
                out[m[0]]["userParameter"] = m[4]
        self.write_section(out, "LamNI Galil motors")

    def write_rt_motors(self):
        lamni_rt_motors = [
            ("rtx", "A", 1),
            ("rty", "B", 1),
        ]
        out = dict()
        for m in lamni_rt_motors:
            out[m[0]] = dict(
                {
                    "status": {"enabled": True, "enabled_set": True},
                    "deviceClass": "RtLamniMotor",
                    "deviceConfig": {
                        "axis_Id": m[1],
                        "name": m[0],
                        "labels": m[0],
                        "host": "mpc2680.psi.ch",
                        "port": 3333,
                        "limits": [0, 0],
                        "sign": m[2],
                        "device_access": True,
                    },
                    "acquisitionConfig": {
                        "schedule": "sync",
                        "acquisitionGroup": "motor",
                        "readoutPriority": "baseline",
                    },
                    "deviceTags": ["lamni"],
                }
            )
        self.write_section(out, "LamNI RT")

    def write_smaract_motors(self):
        lamni_smaract_motors = [
            ("losax", "A", -1, {"in": -1.442}),
<<<<<<< HEAD
            ("losay", "B", -1, {"in": -0.168-0.003, "out": 3.8}),
=======
            ("losay", "B", -1, {"in": -0.168 - 0.003, "out": 3.8}),
>>>>>>> e9b217e8
            ("losaz", "C", 1, {"in": -1, "out": -3}),
            # ("lcsx", "D", -1, {}),
            # ("lcsy", "E", -1, {}),
            ("lmagnet", "F", -1, {}),
        ]
        out = dict()
        for m in lamni_smaract_motors:
            out[m[0]] = dict(
                {
                    "status": {"enabled": True, "enabled_set": True},
                    "deviceClass": "SmaractMotor",
                    "deviceConfig": {
                        "axis_Id": m[1],
                        "name": m[0],
                        "labels": m[0],
                        "host": "mpc2680.psi.ch",
                        "port": 8085,
                        "limits": [0, 0],
                        "sign": m[2],
                        "tolerance": 0.05,
                    },
                    "acquisitionConfig": {
                        "schedule": "sync",
                        "acquisitionGroup": "motor",
                        "readoutPriority": "baseline",
                    },
                    "deviceTags": ["lamni"],
                }
            )
            if m[3]:
                out[m[0]]["userParameter"] = m[3]
        self.write_section(out, "LamNI SmarAct motors")

    def write_eiger1p5m(self):
        out = {
            "eiger1p5m": {
                "description": "Eiger 1.5M in vacuum detector, in-house developed, PSI",
                "status": {"enabled": True, "enabled_set": True},
                "deviceClass": "Eiger1p5MDetector",
                "deviceConfig": {"device_access": True, "name": "eiger1p5m"},
                "acquisitionConfig": {
                    "schedule": "sync",
                    "acquisitionGroup": "detector",
                    "readoutPriority": "monitored",
                },
                "deviceTags": ["detector"],
            }
        }
        self.write_section(out, "LamNI Eiger 1.5M in vacuum")

    def load_csaxs_config(self):
        CONFIG_PATH = "./init_scibec/configs/test_config_cSAXS.yaml"
        content = {}
        with open(CONFIG_PATH, "r") as csaxs_config_file:
            content = yaml.safe_load(csaxs_config_file.read())

        self.write_section(content, "Default cSAXS config")<|MERGE_RESOLUTION|>--- conflicted
+++ resolved
@@ -91,11 +91,7 @@
     def write_smaract_motors(self):
         lamni_smaract_motors = [
             ("losax", "A", -1, {"in": -1.442}),
-<<<<<<< HEAD
-            ("losay", "B", -1, {"in": -0.168-0.003, "out": 3.8}),
-=======
             ("losay", "B", -1, {"in": -0.168 - 0.003, "out": 3.8}),
->>>>>>> e9b217e8
             ("losaz", "C", 1, {"in": -1, "out": -3}),
             # ("lcsx", "D", -1, {}),
             # ("lcsy", "E", -1, {}),
