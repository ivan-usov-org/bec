--- conflicted
+++ resolved
@@ -13,7 +13,9 @@
     """
     Launch the file writer.
     """
-    parser = argparse.ArgumentParser(formatter_class=argparse.ArgumentDefaultsHelpFormatter)
+    parser = argparse.ArgumentParser(
+        formatter_class=argparse.ArgumentDefaultsHelpFormatter
+    )
     parser.add_argument(
         "--config",
         default="",
@@ -21,11 +23,6 @@
     )
     clargs = parser.parse_args()
     config_path = clargs.config
-<<<<<<< HEAD
-    # config_path = "/sls/X12SA/data/gac-x12saop/bec/config/bec_service_config.yaml"
-=======
-    config_path = "/sls/X12SA/data/gac-x12saop/bec/config/bec_service_config.yaml"
->>>>>>> b1f4fcca
 
     config = ServiceConfig(config_path)
 
