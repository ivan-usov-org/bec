import os
from pathlib import Path
import traceback
import numpy as np
from bec_utils import (
    BECMessage,
    BECService,
    DeviceManagerBase,
    MessageEndpoints,
    bec_logger,
)
from bec_utils.connector import ConnectorBase

from .file_writer import NexusFileWriter

logger = bec_logger.logger


class ScanStorage:
    def __init__(self, scan_number: str, scanID: str) -> None:
        self.scan_number = scan_number
        self.scanID = scanID
        self.scan_segments = {}
        self.scan_finished = False
        self.num_points = None
        self.baseline = None
        self.metadata = {}

    def append(self, pointID, data):
        self.scan_segments[pointID] = data

    def ready_to_write(self) -> bool:
        return self.scan_finished and (self.num_points == len(self.scan_segments))


class FileWriterManager(BECService):
    def __init__(self, bootstrap_server, connector_cls: ConnectorBase, scibec_url: str) -> None:
        super().__init__(bootstrap_server, connector_cls, unique_service=True)
        self.scibec_url = scibec_url
        self.producer = self.connector.producer()
        self._start_device_manager()
        self._start_scan_segment_consumer()
        self._start_scan_status_consumer()
        self.scan_storage = {}
        self.base_path = os.path.expanduser("~/Data10")  # should be configured
        self.file_writer = NexusFileWriter(self)

    def _start_device_manager(self):
        self.device_manager = DeviceManagerBase(self.connector, self.scibec_url)
        self.device_manager.initialize([self.bootstrap_server])

    def _start_scan_segment_consumer(self):
        self._scan_segment_consumer = self.connector.consumer(
            pattern=MessageEndpoints.scan_segment(),
            cb=self._scan_segment_callback,
            parent=self,
        )
        self._scan_segment_consumer.start()

    def _start_scan_status_consumer(self):
        self._scan_status_consumer = self.connector.consumer(
            MessageEndpoints.scan_status(),
            cb=self._scan_status_callback,
            parent=self,
        )
        self._scan_status_consumer.start()

    @staticmethod
    def _scan_segment_callback(msg, *, parent):
        msgs = BECMessage.ScanMessage.loads(msg.value)
        for scan_msg in msgs:
            parent.insert_to_scan_storage(scan_msg)

    @staticmethod
    def _scan_status_callback(msg, *, parent):
        msg = BECMessage.ScanStatusMessage.loads(msg.value)
        parent.update_scan_storage_with_status(msg)

    def update_scan_storage_with_status(self, msg: BECMessage.ScanStatusMessage):
        scanID = msg.content.get("scanID")
        if not self.scan_storage.get(scanID):
            self.scan_storage[scanID] = ScanStorage(
                scan_number=msg.content["info"].get("scan_number"), scanID=scanID
            )
        metadata = msg.content.get("info").copy()
        metadata.pop("DIID", None)
        metadata.pop("stream", None)
        self.scan_storage[scanID].metadata.update(metadata)
        if msg.content.get("status") == "closed":
            self.scan_storage[scanID].scan_finished = True
            self.scan_storage[scanID].num_points = msg.content["info"]["num_points"]
            self.check_storage_status(scanID=scanID)

    def insert_to_scan_storage(self, msg: BECMessage.ScanMessage) -> None:
        scanID = msg.content.get("scanID")
        if scanID is not None:
            if not self.scan_storage.get(scanID):
                self.scan_storage[scanID] = ScanStorage(
                    scan_number=msg.metadata.get("scan_number"), scanID=scanID
                )
            self.scan_storage[scanID].append(
                pointID=msg.content.get("point_id"), data=msg.content.get("data")
            )
            logger.debug(msg.content.get("point_id"))
            self.check_storage_status(scanID=scanID)

    def update_baseline_reading(self, scanID: str) -> None:
        if not self.scan_storage.get(scanID):
            return
        if self.scan_storage[scanID].baseline:
            return
        msg = self.producer.get(MessageEndpoints.public_scan_baseline(scanID))
        baseline = BECMessage.ScanBaselineMessage.loads(msg)
        if not baseline:
            return
        self.scan_storage[scanID].baseline = baseline.content["data"]
        return

    def check_storage_status(self, scanID: str):
        self.update_baseline_reading(scanID)
        if self.scan_storage[scanID].ready_to_write():
            self.write_file(scanID)

    def write_file(self, scanID: str):
        storage = self.scan_storage[scanID]
        scan = storage.scan_number
        scan_bundle = 1000
        scan_dir = self._get_scan_dir(scan_bundle, scan, leading_zeros=5)
        data_dir = Path(os.path.join(self.base_path, "bec", "data", scan_dir))
        data_dir.mkdir(parents=True, exist_ok=True)
        file_path = os.path.abspath(os.path.join(data_dir, f"S{storage.scan_number:05d}.h5"))
        successful = True
        try:
            logger.info(f"Writing file {file_path}")
            self.file_writer.write(file_path=file_path, data=storage)
<<<<<<< HEAD
        except:
            logger.error(f"Failed to write file for scan {scan}")
=======
        except Exception as exc:
            content = traceback.format_exc()
            logger.error(content)
>>>>>>> e916f98e
            successful = False
        self.scan_storage.pop(scanID)
        self.producer.set_and_publish(
            MessageEndpoints.public_file(scanID),
            BECMessage.FileMessage(file_path=file_path, successful=successful).dumps(),
        )

    def _get_scan_dir(self, scan_bundle, scan_number, leading_zeros=None):
        if leading_zeros is None:
            leading_zeros = len(str(scan_bundle))
        floor_dir = scan_number // scan_bundle * scan_bundle
        return f"S{floor_dir:0{leading_zeros}d}-{floor_dir+scan_bundle-1:0{leading_zeros}d}/S{scan_number:0{leading_zeros}d}"<|MERGE_RESOLUTION|>--- conflicted
+++ resolved
@@ -1,6 +1,7 @@
 import os
+import traceback
 from pathlib import Path
-import traceback
+
 import numpy as np
 from bec_utils import (
     BECMessage,
@@ -133,14 +134,9 @@
         try:
             logger.info(f"Writing file {file_path}")
             self.file_writer.write(file_path=file_path, data=storage)
-<<<<<<< HEAD
-        except:
-            logger.error(f"Failed to write file for scan {scan}")
-=======
         except Exception as exc:
             content = traceback.format_exc()
             logger.error(content)
->>>>>>> e916f98e
             successful = False
         self.scan_storage.pop(scanID)
         self.producer.set_and_publish(
